--- conflicted
+++ resolved
@@ -18,11 +18,8 @@
 /// @custom:member stageConfigurations The periods of changing constraints.
 /// @custom:member loanSources The sources for loans.
 /// @custom:member loans The loans contract, which can mint the revnet's tokens and use the revnet's balance.
-<<<<<<< HEAD
-/// @custom:member preventChainExtension A flag indicating if the revnet should not later be extended to new chains
-=======
-/// @custom:member allowCrosschainSuckerExtension A flag indicating if the revnet should later be able be extended to new chains
->>>>>>> 845bdd0e
+/// @custom:member allowCrosschainSuckerExtension A flag indicating if the revnet should later be able be extended to
+/// new chains
 /// after deployment.
 struct REVConfig {
     REVDescription description;
