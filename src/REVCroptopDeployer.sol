--- conflicted
+++ resolved
@@ -65,14 +65,10 @@
         REVDeploy721TiersHookConfig memory hookConfiguration,
         JBPayHookSpecification[] memory otherPayHooksSpecifications,
         uint16 extraHookMetadata,
-<<<<<<< HEAD
-        AllowedPost[] memory allowedPosts,
+        CTAllowedPost[] memory allowedPosts,
         SuckerTokenConfig[] calldata suckerTokenConfig,
         bool isSucker,
         bytes32 suckerSalt
-=======
-        CTAllowedPost[] memory allowedPosts
->>>>>>> 4b919e36
     )
         public
         returns (uint256 revnetId)
