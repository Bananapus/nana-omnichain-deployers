--- conflicted
+++ resolved
@@ -876,18 +876,8 @@
                 beneficiary: beneficiary
             });
             // ... or pay off the loan if needed.
-<<<<<<< HEAD
-        } else if (loan.amount > newAmount) {
-            _removeFrom({loan: loan, revnetId: revnetId, amount: loan.amount - newAmount});
-=======
         } else if (loan.amount > newBorrowAmount) {
-            _removeFrom({
-                loan: loan,
-                revnetId: revnetId,
-                borrowAmount: loan.amount - newBorrowAmount,
-                sourceFeeAmount: sourceFeeAmount
-            });
->>>>>>> 5f3a34ee
+            _removeFrom({loan: loan, revnetId: revnetId, amount: loan.amount - newBorrowAmount});
         }
 
         // Add collateral if needed...
@@ -1177,26 +1167,14 @@
     /// @notice Pays off a loan.
     /// @param loan The loan being paid off.
     /// @param revnetId The ID of the revnet the loan is being paid off in.
-<<<<<<< HEAD
-    /// @param amount The amount being paid off.
-    function _removeFrom(REVLoan memory loan, uint256 revnetId, uint256 amount) internal {
-=======
+
     /// @param borrowAmount The amount being paid off, denominated in the currency of the source's accounting context.
-    /// @param sourceFeeAmount The amount of the fee being taken from the revnet acting as the source of the loan.
-    function _removeFrom(
-        REVLoan memory loan,
-        uint256 revnetId,
-        uint256 borrowAmount,
-        uint256 sourceFeeAmount
-    )
-        internal
-    {
->>>>>>> 5f3a34ee
+    function _removeFrom(REVLoan memory loan, uint256 revnetId, uint256 borrowAmount) internal {
         // Decrement the total amount of a token being loaned out by the revnet from its terminal.
         totalBorrowedFrom[revnetId][loan.source.terminal][loan.source.token] -= borrowAmount;
 
         // Increase the allowance for the beneficiary.
-        _beforeTransferTo({to: address(loan.source.terminal), token: loan.source.token, amount: amount});
+        _beforeTransferTo({to: address(loan.source.terminal), token: loan.source.token, amount: borrowAmount});
 
         // The borrowed amount to return to the revnet.
         uint256 payValue = loan.source.token == JBConstants.NATIVE_TOKEN ? borrowAmount : 0;
@@ -1205,7 +1183,7 @@
         try loan.source.terminal.addToBalanceOf{value: payValue}({
             projectId: revnetId,
             token: loan.source.token,
-            amount: amount,
+            amount: borrowAmount,
             shouldReturnHeldFees: false,
             memo: "Paying off loan",
             metadata: bytes(abi.encodePacked(REV_ID))
