// SPDX-License-Identifier: MIT
pragma solidity ^0.8.0;

import {IJB721TiersHook} from "@bananapus/721-hook/src/interfaces/IJB721TiersHook.sol";
import {IJB721TiersHookDeployer} from "@bananapus/721-hook/src/interfaces/IJB721TiersHookDeployer.sol";
import {IJBController} from "@bananapus/core/src/interfaces/IJBController.sol";
import {IJBDirectory} from "@bananapus/core/src/interfaces/IJBDirectory.sol";
import {IJBPermissions} from "@bananapus/core/src/interfaces/IJBPermissions.sol";
import {IJBProjects} from "@bananapus/core/src/interfaces/IJBProjects.sol";
import {IJBRulesetDataHook} from "@bananapus/core/src/interfaces/IJBRulesetDataHook.sol";
import {JBRulesetConfig} from "@bananapus/core/src/structs/JBRulesetConfig.sol";
import {JBTerminalConfig} from "@bananapus/core/src/structs/JBTerminalConfig.sol";
import {IJBSuckerRegistry} from "@bananapus/suckers/src/interfaces/IJBSuckerRegistry.sol";
import {CTPublisher} from "@croptop/core/src/CTPublisher.sol";

import {REVBuybackHookConfig} from "../structs/REVBuybackHookConfig.sol";
import {REVConfig} from "../structs/REVConfig.sol";
import {REVCroptopAllowedPost} from "../structs/REVCroptopAllowedPost.sol";
import {REVDeploy721TiersHookConfig} from "../structs/REVDeploy721TiersHookConfig.sol";
import {REVSuckerDeploymentConfig} from "../structs/REVSuckerDeploymentConfig.sol";

interface IREVDeployer {
    event ReplaceSplitOperator(uint256 indexed revnetId, address indexed newSplitOperator, address caller);
    event DeploySuckers(
        uint256 indexed revnetId,
        bytes32 indexed salt,
        bytes32 encodedConfigurationHash,
        REVSuckerDeploymentConfig suckerDeploymentConfiguration,
        address caller
    );

    event DeployRevnet(
        uint256 indexed revnetId,
        REVConfig configuration,
        JBTerminalConfig[] terminalConfigurations,
        REVBuybackHookConfig buybackHookConfiguration,
        REVSuckerDeploymentConfig suckerDeploymentConfiguration,
        JBRulesetConfig[] rulesetConfigurations,
        bytes32 encodedConfigurationHash,
        address caller
    );

    event SetCashOutDelay(uint256 indexed revnetId, uint256 cashOutDelay, address caller);

    event AutoIssue(
        uint256 indexed revnetId, uint256 indexed stageId, address indexed beneficiary, uint256 count, address caller
    );

    event StoreAutoIssuanceAmount(
        uint256 indexed revnetId, uint256 indexed stageId, address indexed beneficiary, uint256 count, address caller
    );

    event SetAdditionalOperator(uint256 revnetId, address additionalOperator, uint256[] permissionIds, address caller);

    function CASH_OUT_DELAY() external view returns (uint256);
    function CONTROLLER() external view returns (IJBController);
    function DIRECTORY() external view returns (IJBDirectory);
    function PROJECTS() external view returns (IJBProjects);
    function PERMISSIONS() external view returns (IJBPermissions);
    function FEE() external view returns (uint256);
    function SUCKER_REGISTRY() external view returns (IJBSuckerRegistry);
    function FEE_REVNET_ID() external view returns (uint256);
    function PUBLISHER() external view returns (CTPublisher);
    function HOOK_DEPLOYER() external view returns (IJB721TiersHookDeployer);

    function allowsDeployingSuckersInCurrentRulesetOf(uint256 revnetId) external view returns (bool);
    function amountToAutoIssue(
        uint256 revnetId,
        uint256 stageId,
        address beneficiary
    )
        external
        view
        returns (uint256);
    function buybackHookOf(uint256 revnetId) external view returns (IJBRulesetDataHook);
    function cashOutDelayOf(uint256 revnetId) external view returns (uint256);
<<<<<<< HEAD
    function deploySuckersFor(
        uint256 revnetId,
        REVSuckerDeploymentConfig calldata suckerDeploymentConfiguration
    )
        external
        returns (address[] memory suckers);
    function hashedEncodedConfigurationOf(uint256 revnetId) external view returns (bytes32);
=======
>>>>>>> 858df4c8
    function isSplitOperatorOf(uint256 revnetId, address addr) external view returns (bool);
    function loansOf(uint256 revnetId) external view returns (address);
    function tiered721HookOf(uint256 revnetId) external view returns (IJB721TiersHook);
    function unrealizedAutoIssuanceAmountOf(uint256 revnetId) external view returns (uint256);

    function autoIssueFor(uint256 revnetId, uint256 stageId, address beneficiary) external;
    function deployFor(
        uint256 revnetId,
        REVConfig memory configuration,
        JBTerminalConfig[] memory terminalConfigurations,
        REVBuybackHookConfig memory buybackHookConfiguration,
        REVSuckerDeploymentConfig memory suckerDeploymentConfiguration
    )
        external
        returns (uint256);

    function deployWith721sFor(
        uint256 revnetId,
        REVConfig calldata configuration,
        JBTerminalConfig[] memory terminalConfigurations,
        REVBuybackHookConfig memory buybackHookConfiguration,
        REVSuckerDeploymentConfig memory suckerDeploymentConfiguration,
        REVDeploy721TiersHookConfig memory tiered721HookConfiguration,
        REVCroptopAllowedPost[] memory allowedPosts
    )
        external
        returns (uint256, IJB721TiersHook hook);

    function setSplitOperatorOf(uint256 revnetId, address newSplitOperator) external;
}<|MERGE_RESOLUTION|>--- conflicted
+++ resolved
@@ -63,7 +63,6 @@
     function PUBLISHER() external view returns (CTPublisher);
     function HOOK_DEPLOYER() external view returns (IJB721TiersHookDeployer);
 
-    function allowsDeployingSuckersInCurrentRulesetOf(uint256 revnetId) external view returns (bool);
     function amountToAutoIssue(
         uint256 revnetId,
         uint256 stageId,
@@ -74,7 +73,6 @@
         returns (uint256);
     function buybackHookOf(uint256 revnetId) external view returns (IJBRulesetDataHook);
     function cashOutDelayOf(uint256 revnetId) external view returns (uint256);
-<<<<<<< HEAD
     function deploySuckersFor(
         uint256 revnetId,
         REVSuckerDeploymentConfig calldata suckerDeploymentConfiguration
@@ -82,8 +80,6 @@
         external
         returns (address[] memory suckers);
     function hashedEncodedConfigurationOf(uint256 revnetId) external view returns (bytes32);
-=======
->>>>>>> 858df4c8
     function isSplitOperatorOf(uint256 revnetId, address addr) external view returns (bool);
     function loansOf(uint256 revnetId) external view returns (address);
     function tiered721HookOf(uint256 revnetId) external view returns (IJB721TiersHook);
