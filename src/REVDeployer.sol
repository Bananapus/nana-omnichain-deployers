--- conflicted
+++ resolved
@@ -373,19 +373,9 @@
             stageConfiguration.cashOutTaxRate
         );
 
-<<<<<<< HEAD
-        // Get a reference to the stage's auto-mints.
-        uint256 numberOfAutoIssuances = stageConfiguration.autoIssuances.length;
-
-        // Add each auto-issuance to the byte-encoded representation.
-        for (uint256 i; i < numberOfAutoIssuances; i++) {
-            encodedConfiguration =
-                abi.encode(encodedConfiguration, _encodedAutoIssuance(stageConfiguration.autoIssuances[i]));
-=======
         // Add each auto-mint to the byte-encoded representation.
-        for (uint256 i; i < stageConfiguration.autoMints.length; i++) {
-            encodedConfiguration = abi.encode(encodedConfiguration, _encodedAutoMint(stageConfiguration.autoMints[i]));
->>>>>>> 4136a7c9
+        for (uint256 i; i < stageConfiguration.numberOfAutoIssuances.length; i++) {
+            encodedConfiguration = abi.encode(encodedConfiguration, _encodedAutoMint(stageConfiguration.numberOfAutoIssuances[i]));
         }
     }
 
@@ -1181,50 +1171,22 @@
         }
     }
 
-    /// @notice Stores the auto-mint amounts for each of a revnet's stages.
+    /// @notice Stores the auto-issuance amounts for each of a revnet's stages.
     /// @param revnetId The ID of the revnet to store the auto-mint amounts for.
     /// @param configuration The revnet's configuration. See `REVConfig`.
-<<<<<<< HEAD
     function _storeAutoIssuanceAmounts(uint256 revnetId, REVConfig calldata configuration) internal {
-        // Keep a reference to the number of stages the revnet has.
-        uint256 numberOfStages = configuration.stageConfigurations.length;
-
-        // Keep a reference to the stage configuration being iterated on.
-        REVStageConfig calldata stageConfiguration;
-
-        // Keep a reference to the total amount of tokens which can be auto-issued.
+        // Keep a reference to the total amount of tokens which can be auto-minted.
         uint256 totalUnrealizedAutoIssuanceAmount;
 
         // Loop through each stage to store its auto-issuance amounts.
-        for (uint256 i; i < numberOfStages; i++) {
-            // Set the stage configuration being iterated on.
-            stageConfiguration = configuration.stageConfigurations[i];
-
-            // Keep a reference to the number of issuances to store.
-            uint256 numberOfIssuances = stageConfiguration.autoIssuances.length;
-
-            // Keep a reference to the issuance config being iterated on.
-            REVAutoIssuance calldata issuanceConfig;
-
-            // Loop through each issuance config to store its amount.
-            for (uint256 j; j < numberOfIssuances; j++) {
-                // Set the issuance config being iterated on.
-                issuanceConfig = stageConfiguration.autoIssuances[j];
-=======
-    function _storeAutomintAmounts(uint256 revnetId, REVConfig calldata configuration) internal {
-        // Keep a reference to the total amount of tokens which can be auto-minted.
-        uint256 totalUnrealizedAutoMintAmount;
-
-        // Loop through each stage to store its auto-mint amounts.
         for (uint256 i; i < configuration.stageConfigurations.length; i++) {
             // Set the stage configuration being iterated on.
             REVStageConfig calldata stageConfiguration = configuration.stageConfigurations[i];
 
             // Loop through each mint to store its amount.
-            for (uint256 j; j < stageConfiguration.autoMints.length; j++) {
+            for (uint256 j; j < stageConfiguration.autoIssuances.length; j++) {
                 // Set the mint config being iterated on.
-                REVAutoMint calldata mintConfig = stageConfiguration.autoMints[j];
->>>>>>> 4136a7c9
+                REVAutoMint calldata issuanceConfig = stageConfiguration.autoIssuances[j];
 
                 // If the issuance config is for another chain, skip it.
                 if (issuanceConfig.chainId != block.chainid) continue;
@@ -1240,7 +1202,7 @@
                     caller: _msgSender()
                 });
 
-                // If the auto-mint is for the first stage, or a stage which has already started,
+                // If the auto-issuance is for the first stage, or a stage which has already started,
                 // mint the tokens right away.
                 if (i == 0 || stageConfiguration.startsAtOrAfter <= block.timestamp) {
                     emit AutoIssue({
