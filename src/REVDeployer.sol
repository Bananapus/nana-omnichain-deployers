// SPDX-License-Identifier: MIT
pragma solidity 0.8.23;

import {IERC20} from "@openzeppelin/contracts/token/ERC20/IERC20.sol";
import {IERC721} from "@openzeppelin/contracts/token/ERC721/IERC721.sol";
import {IERC721Receiver} from "@openzeppelin/contracts/token/ERC721/IERC721Receiver.sol";
import {ERC2771Context} from "@openzeppelin/contracts/metatx/ERC2771Context.sol";
import {SafeERC20} from "@openzeppelin/contracts/token/ERC20/utils/SafeERC20.sol";
import {mulDiv} from "@prb/math/src/Common.sol";
import {IJB721TiersHook} from "@bananapus/721-hook/src/interfaces/IJB721TiersHook.sol";
import {IJB721TiersHookDeployer} from "@bananapus/721-hook/src/interfaces/IJB721TiersHookDeployer.sol";
import {IJBBuybackHook} from "@bananapus/buyback-hook/src/interfaces/IJBBuybackHook.sol";
import {IJBCashOutHook} from "@bananapus/core/src/interfaces/IJBCashOutHook.sol";
import {IJBController} from "@bananapus/core/src/interfaces/IJBController.sol";
import {IJBDirectory} from "@bananapus/core/src/interfaces/IJBDirectory.sol";
import {IJBPayHook} from "@bananapus/core/src/interfaces/IJBPayHook.sol";
import {IJBPermissioned} from "@bananapus/core/src/interfaces/IJBPermissioned.sol";
import {IJBPermissions} from "@bananapus/core/src/interfaces/IJBPermissions.sol";
import {IJBProjects} from "@bananapus/core/src/interfaces/IJBProjects.sol";
import {IJBRulesetApprovalHook} from "@bananapus/core/src/interfaces/IJBRulesetApprovalHook.sol";
import {IJBRulesetDataHook} from "@bananapus/core/src/interfaces/IJBRulesetDataHook.sol";
import {IJBSplitHook} from "@bananapus/core/src/interfaces/IJBSplitHook.sol";
import {IJBTerminal} from "@bananapus/core/src/interfaces/IJBTerminal.sol";
import {JBCashOuts} from "@bananapus/core/src/libraries/JBCashOuts.sol";
import {JBConstants} from "@bananapus/core/src/libraries/JBConstants.sol";
import {JBSplitGroupIds} from "@bananapus/core/src/libraries/JBSplitGroupIds.sol";
import {JBAccountingContext} from "@bananapus/core/src/structs/JBAccountingContext.sol";
import {JBAfterCashOutRecordedContext} from "@bananapus/core/src/structs/JBAfterCashOutRecordedContext.sol";
import {JBBeforePayRecordedContext} from "@bananapus/core/src/structs/JBBeforePayRecordedContext.sol";
import {JBBeforeCashOutRecordedContext} from "@bananapus/core/src/structs/JBBeforeCashOutRecordedContext.sol";
import {JBCurrencyAmount} from "@bananapus/core/src/structs/JBCurrencyAmount.sol";
import {JBFundAccessLimitGroup} from "@bananapus/core/src/structs/JBFundAccessLimitGroup.sol";
import {JBPermissionsData} from "@bananapus/core/src/structs/JBPermissionsData.sol";
import {JBPayHookSpecification} from "@bananapus/core/src/structs/JBPayHookSpecification.sol";
import {JBRulesetConfig} from "@bananapus/core/src/structs/JBRulesetConfig.sol";
import {JBRulesetMetadata} from "@bananapus/core/src/structs/JBRulesetMetadata.sol";
import {JBSplit} from "@bananapus/core/src/structs/JBSplit.sol";
import {JBSplitGroup} from "@bananapus/core/src/structs/JBSplitGroup.sol";
import {JBTerminalConfig} from "@bananapus/core/src/structs/JBTerminalConfig.sol";
import {JBCashOutHookSpecification} from "@bananapus/core/src/structs/JBCashOutHookSpecification.sol";
import {JBPermissionIds} from "@bananapus/permission-ids/src/JBPermissionIds.sol";
import {IJBSuckerRegistry} from "@bananapus/suckers/src/interfaces/IJBSuckerRegistry.sol";
import {CTPublisher} from "@croptop/core/src/CTPublisher.sol";
import {CTAllowedPost} from "@croptop/core/src/structs/CTAllowedPost.sol";

import {IREVDeployer} from "./interfaces/IREVDeployer.sol";
import {REVAutoIssuance} from "./structs/REVAutoIssuance.sol";
import {REVBuybackHookConfig} from "./structs/REVBuybackHookConfig.sol";
import {REVBuybackPoolConfig} from "./structs/REVBuybackPoolConfig.sol";
import {REVConfig} from "./structs/REVConfig.sol";
import {REVCroptopAllowedPost} from "./structs/REVCroptopAllowedPost.sol";
import {REVDeploy721TiersHookConfig} from "./structs/REVDeploy721TiersHookConfig.sol";
import {REVLoanSource} from "./structs/REVLoanSource.sol";
import {REVStageConfig} from "./structs/REVStageConfig.sol";
import {REVSuckerDeploymentConfig} from "./structs/REVSuckerDeploymentConfig.sol";

/// @notice `REVDeployer` deploys, manages, and operates Revnets.
/// @dev Revnets are unowned Juicebox projects which operate autonomously after deployment.
contract REVDeployer is ERC2771Context, IREVDeployer, IJBRulesetDataHook, IJBCashOutHook, IERC721Receiver {
    // A library that adds default safety checks to ERC20 functionality.
    using SafeERC20 for IERC20;

    //*********************************************************************//
    // --------------------------- custom errors ------------------------- //
    //*********************************************************************//

    error REVDeployer_LoanSourceDoesntMatchTerminalConfigurations(address token, address terminal);
    error REVDeployer_AutoIssuanceBeneficiaryZeroAddress();
    error REVDeployer_CashOutDelayNotFinished();
    error REVDeployer_CashOutsCantBeTurnedOffCompletely();
    error REVDeployer_MustHaveSplits();
    error REVDeployer_RulesetDoesNotAllowDeployingSuckers();
    error REVDeployer_StageNotStarted();
    error REVDeployer_StagesRequired();
    error REVDeployer_StageTimesMustIncrease();
    error REVDeployer_Unauthorized();

    //*********************************************************************//
    // ------------------------- public constants ------------------------ //
    //*********************************************************************//

    /// @notice The number of seconds until a revnet's participants can cash out, starting from the time when that
    /// revnet is deployed to a new network.
    /// - Only applies to existing revnets which are deploying onto a new network.
    /// - To prevent liquidity/arbitrage issues which might arise when an existing revnet adds a brand-new treasury.
    /// @dev 30 days, in seconds.
    uint256 public constant override CASH_OUT_DELAY = 2_592_000;

    /// @notice The cash out fee (as a fraction out of `JBConstants.MAX_FEE`).
    /// Cashout fees are paid to the revnet with the `FEE_REVNET_ID`.
    /// @dev Fees are charged on cashouts if the cash out tax rate is greater than 0%.
    /// @dev When suckers withdraw funds, they do not pay cash out fees.
    uint256 public constant override FEE = 25; // 2.5%

    //*********************************************************************//
    // --------------- public immutable stored properties ---------------- //
    //*********************************************************************//

    /// @notice The controller used to create and manage Juicebox projects for revnets.
    IJBController public immutable override CONTROLLER;

    /// @notice The directory of terminals and controllers for Juicebox projects (and revnets).
    IJBDirectory public immutable override DIRECTORY;

    /// @notice The Juicebox project ID of the revnet that receives cash out fees.
    uint256 public immutable override FEE_REVNET_ID;

    /// @notice Deploys tiered ERC-721 hooks for revnets.
    IJB721TiersHookDeployer public immutable override HOOK_DEPLOYER;

    /// @notice Stores Juicebox project (and revnet) access permissions.
    IJBPermissions public immutable override PERMISSIONS;

    /// @notice Mints ERC-721s that represent Juicebox project (and revnet) ownership and transfers.
    IJBProjects public immutable override PROJECTS;

    /// @notice Manages the publishing of ERC-721 posts to revnet's tiered ERC-721 hooks.
    CTPublisher public immutable override PUBLISHER;

    /// @notice Deploys and tracks suckers for revnets.
    IJBSuckerRegistry public immutable override SUCKER_REGISTRY;

    //*********************************************************************//
    // --------------------- public stored properties -------------------- //
    //*********************************************************************//

    /// @notice The number of revnet tokens which can be "auto-minted" (minted without payments)
    /// for a specific beneficiary during a stage. Think of this as a per-stage premint.
    /// @dev These tokens can be minted with `autoIssueFor(…)`.
    /// @custom:param revnetId The ID of the revnet to get the auto-mint amount for.
    /// @custom:param stageId The ID of the stage to get the auto-mint amount for.
    /// @custom:param beneficiary The beneficiary of the auto-mint.
    mapping(uint256 revnetId => mapping(uint256 stageId => mapping(address beneficiary => uint256))) public override
        amountToAutoIssue;

    /// @notice Each revnet's buyback data hook. These return buyback hook data.
    /// @dev Buyback hooks are a combined data hook/pay hook.
    /// @custom:param revnetId The ID of the revnet to get the buyback data hook for.
    mapping(uint256 revnetId => IJBRulesetDataHook buybackHook) public override buybackHookOf;

    /// @notice The timestamp of when cashouts will become available to a specific revnet's participants.
    /// @dev Only applies to existing revnets which are deploying onto a new network.
    /// @custom:param revnetId The ID of the revnet to get the cash out delay for.
    mapping(uint256 revnetId => uint256 cashOutDelay) public override cashOutDelayOf;

    /// @notice Each revnet's loan contract.
    /// @dev Revnets can offer loans to their participants, collateralized by their tokens.
    /// Participants can borrow up to the current cash out value of their tokens.
    /// @custom:param revnetId The ID of the revnet to get the loan contract of.
    mapping(uint256 revnetId => address) public override loansOf;

    /// @notice Each revnet's tiered ERC-721 hook.
    /// @custom:param revnetId The ID of the revnet to get the tiered ERC-721 hook for.
    // slither-disable-next-line uninitialized-state
    mapping(uint256 revnetId => IJB721TiersHook tiered721Hook) public override tiered721HookOf;

    /// @notice The amount of auto-mint tokens which have not been minted yet, including future stages, for each revnet.
    /// @dev These tokens can be realized (minted) with `autoIssueFor(…)`.
    /// @custom:param revnetId The ID of the revnet to get the unrealized auto-issuance amount for.
    mapping(uint256 revnetId => uint256) public override unrealizedAutoIssuanceAmountOf;

    //*********************************************************************//
    // ------------------- internal stored properties -------------------- //
    //*********************************************************************//

    /// @notice A list of `JBPermissonIds` indices to grant to the split operator of a specific revnet.
    /// @dev These should be set in the revnet's deployment process.
    /// @custom:param revnetId The ID of the revnet to get the extra operator permissions for.
    // slither-disable-next-line uninitialized-state
    mapping(uint256 revnetId => uint256[]) internal _extraOperatorPermissions;

    //*********************************************************************//
    // -------------------------- constructor ---------------------------- //
    //*********************************************************************//

    /// @param controller The controller to use for launching and operating the Juicebox projects which will be revnets.
    /// @param suckerRegistry The registry to use for deploying and tracking each revnet's suckers.
    /// @param feeRevnetId The Juicebox project ID of the revnet that will receive fees.
    /// @param hookDeployer The deployer to use for revnet's tiered ERC-721 hooks.
    /// @param publisher The croptop publisher revnets can use to publish ERC-721 posts to their tiered ERC-721 hooks.
    /// @param trustedForwarder The trusted forwarder for the ERC2771Context.
    constructor(
        IJBController controller,
        IJBSuckerRegistry suckerRegistry,
        uint256 feeRevnetId,
        IJB721TiersHookDeployer hookDeployer,
        CTPublisher publisher,
        address trustedForwarder
    )
        ERC2771Context(trustedForwarder)
    {
        CONTROLLER = controller;
        DIRECTORY = controller.DIRECTORY();
        PROJECTS = controller.PROJECTS();
        PERMISSIONS = IJBPermissioned(address(CONTROLLER)).PERMISSIONS();
        SUCKER_REGISTRY = suckerRegistry;
        FEE_REVNET_ID = feeRevnetId;
        HOOK_DEPLOYER = hookDeployer;
        PUBLISHER = publisher;

        // Give the sucker registry permission to map tokens for all revnets.
        _setPermission({operator: address(SUCKER_REGISTRY), revnetId: 0, permissionId: JBPermissionIds.MAP_SUCKER_TOKEN});
    }

    //*********************************************************************//
    // ------------------------- external views -------------------------- //
    //*********************************************************************//

    /// @notice Before a revnet processes an incoming payment, determine the weight and pay hooks to use.
    /// @dev This function is part of `IJBRulesetDataHook`, and gets called before the revnet processes a payment.
    /// @param context Standard Juicebox payment context. See `JBBeforePayRecordedContext`.
    /// @return weight The weight which revnet tokens are minted relative to. This can be used to customize how many
    /// tokens get minted by a payment.
    /// @return hookSpecifications Amounts (out of what's being paid in) to be sent to pay hooks instead of being paid
    /// into the revnet. Useful for automatically routing funds from a treasury as payments come in.
    function beforePayRecordedWith(JBBeforePayRecordedContext calldata context)
        external
        view
        override
        returns (uint256 weight, JBPayHookSpecification[] memory hookSpecifications)
    {
        // Keep a reference to the specifications provided by the buyback data hook.
        JBPayHookSpecification[] memory buybackHookSpecifications;

        // Keep a reference to the revnet's buyback data hook.
        IJBRulesetDataHook buybackHook = buybackHookOf[context.projectId];

        // Read the weight and specifications from the buyback data hook.
        // If there's no buyback data hook, use the default weight.
        if (buybackHook != IJBRulesetDataHook(address(0))) {
            (weight, buybackHookSpecifications) = buybackHook.beforePayRecordedWith(context);
        } else {
            weight = context.weight;
        }

        // Is there a buyback hook specification?
        bool usesBuybackHook = buybackHookSpecifications.length == 1;

        // Keep a reference to the revnet's tiered ERC-721 hook.
        IJB721TiersHook tiered721Hook = tiered721HookOf[context.projectId];

        // Is there a tiered ERC-721 hook?
        bool usesTiered721Hook = address(tiered721Hook) != address(0);

        // Initialize the returned specification array with enough room to include the specifications we're using.
        hookSpecifications = new JBPayHookSpecification[]((usesTiered721Hook ? 1 : 0) + (usesBuybackHook ? 1 : 0));

        // If we have a tiered ERC-721 hook, add it to the array.
        if (usesTiered721Hook) {
            hookSpecifications[0] =
                JBPayHookSpecification({hook: IJBPayHook(address(tiered721Hook)), amount: 0, metadata: bytes("")});
        }

        // If we have a buyback hook specification, add it to the end of the array.
        if (usesBuybackHook) hookSpecifications[1] = buybackHookSpecifications[0];
    }

    /// @notice Determine how a cash out from a revnet should be processed.
    /// @dev This function is part of `IJBRulesetDataHook`, and gets called before the revnet processes a cash out.
    /// @dev If a sucker is cashing out, no taxes or fees are imposed.
    /// @param context Standard Juicebox cash out context. See `JBBeforeCashOutRecordedContext`.
    /// @return cashOutTaxRate The cash out tax rate, which influences the amount of terminal tokens which get cashed
    /// out.
    /// @return cashOutCount The number of revnet tokens that are cashed out.
    /// @return totalSupply The total revnet token supply.
    /// @return hookSpecifications The amount of funds and the data to send to cash out hooks (this contract).
    function beforeCashOutRecordedWith(JBBeforeCashOutRecordedContext calldata context)
        external
        view
        override
        returns (
            uint256 cashOutTaxRate,
            uint256 cashOutCount,
            uint256 totalSupply,
            JBCashOutHookSpecification[] memory hookSpecifications
        )
    {
        // If the cash out is from a sucker, return the full cash out amount without taxes or fees.
        if (_isSuckerOf({revnetId: context.projectId, addr: context.holder})) {
            return (0, context.cashOutCount, context.totalSupply, hookSpecifications);
        }

        // Enforce the cash out delay.
        if (cashOutDelayOf[context.projectId] > block.timestamp) {
            revert REVDeployer_CashOutDelayNotFinished();
        }

        // Get the terminal that will receive the cash out fee.
        IJBTerminal feeTerminal = DIRECTORY.primaryTerminalOf(FEE_REVNET_ID, context.surplus.token);

        // If there's no cash out tax (100% cash out tax rate), or if there's no fee terminal, do not charge a fee.
        if (context.cashOutTaxRate == 0 || address(feeTerminal) == address(0)) {
            return (context.cashOutTaxRate, context.cashOutCount, context.totalSupply, hookSpecifications);
        }

        // Get a reference to the number of tokens being used to pay the fee (out of the total being cashed out).
        uint256 feeCashOutCount = mulDiv(context.cashOutCount, FEE, JBConstants.MAX_FEE);
        uint256 nonFeeCashOutCount = context.cashOutCount - feeCashOutCount;

        // Keep a reference to the amount claimable with non-fee tokens.
        uint256 postFeeReclaimedAmount = JBCashOuts.cashOutFrom({
            surplus: context.surplus.value,
            cashOutCount: nonFeeCashOutCount,
            totalSupply: context.totalSupply,
            cashOutTaxRate: context.cashOutTaxRate
        });

        // Keep a reference to the fee amount after the reclaimed amount is subtracted.
        uint256 feeAmount = JBCashOuts.cashOutFrom({
            surplus: context.surplus.value - postFeeReclaimedAmount,
            cashOutCount: feeCashOutCount,
            totalSupply: context.totalSupply - nonFeeCashOutCount,
            cashOutTaxRate: context.cashOutTaxRate
        });

        uint256 forwardedAmount = JBCashOuts.cashOutFrom({
            surplus: context.surplus.value,
            cashOutCount: feeCashOutCount,
            totalSupply: context.totalSupply,
            cashOutTaxRate: context.cashOutTaxRate
        });

        // Assemble a cash out hook specification to invoke `afterCashOutRecordedWith(…)` with, to process the fee.
        hookSpecifications = new JBCashOutHookSpecification[](1);
        hookSpecifications[0] = JBCashOutHookSpecification({
            hook: IJBCashOutHook(address(this)),
<<<<<<< HEAD
            amount: feeAmount,
=======
            amount: forwardedAmount,
>>>>>>> 98b29958
            metadata: abi.encode(feeTerminal)
        });

        // Return the cash out rate and the number of revnet tokens to cash out, minus the tokens being used to pay the
        // fee.
        return (context.cashOutTaxRate, nonFeeCashOutCount, context.totalSupply, hookSpecifications);
    }

    /// @notice A flag indicating whether an address has permission to mint a revnet's tokens on-demand.
    /// @dev Required by the `IJBRulesetDataHook` interface.
    /// @param revnetId The ID of the revnet to check permissions for.
    /// @param addr The address to check the mint permission of.
    /// @return flag A flag indicating whether the address has permission to mint the revnet's tokens on-demand.
    function hasMintPermissionFor(uint256 revnetId, address addr) external view override returns (bool) {
        // The buyback hook, loans contract, and suckers are allowed to mint the revnet's tokens.
        return addr == address(buybackHookOf[revnetId]) || addr == loansOf[revnetId]
            || _isSuckerOf({revnetId: revnetId, addr: addr});
    }

    /// @dev Make sure this contract can only receive project NFTs from `JBProjects`.
    function onERC721Received(address, address, uint256, bytes calldata) external view returns (bytes4) {
        // Make sure the 721 received is from the `JBProjects` contract.
        if (msg.sender != address(PROJECTS)) revert();

        return IERC721Receiver.onERC721Received.selector;
    }

    //*********************************************************************//
    // -------------------------- public views --------------------------- //
    //*********************************************************************//

    /// @notice A flag indicating whether an address is a revnet's split operator.
    /// @param revnetId The ID of the revnet.
    /// @param addr The address to check.
    /// @return flag A flag indicating whether the address is the revnet's split operator.
    function isSplitOperatorOf(uint256 revnetId, address addr) public view override returns (bool) {
        return PERMISSIONS.hasPermissions({
            operator: addr,
            account: address(this),
            projectId: revnetId,
            permissionIds: _splitOperatorPermissionIndexesOf(revnetId),
            includeRoot: false,
            includeWildcardProjectId: false
        });
    }

    /// @notice Indicates if this contract adheres to the specified interface.
    /// @dev See `IERC165.supportsInterface`.
    /// @return A flag indicating if the provided interface ID is supported.
    function supportsInterface(bytes4 interfaceId) public view virtual override returns (bool) {
        return interfaceId == type(IREVDeployer).interfaceId || interfaceId == type(IJBRulesetDataHook).interfaceId
            || interfaceId == type(IJBCashOutHook).interfaceId || interfaceId == type(IERC721Receiver).interfaceId;
    }

    //*********************************************************************//
    // -------------------------- internal views ------------------------- //
    //*********************************************************************//

    /// @notice If the specified address is not the revnet's current split operator, revert.
    /// @param revnetId The ID of the revnet to check split operator status for.
    /// @param operator The address being checked.
    function _checkIfIsSplitOperatorOf(uint256 revnetId, address operator) internal view {
        if (!isSplitOperatorOf(revnetId, operator)) revert REVDeployer_Unauthorized();
    }

    /// @notice Encodes an auto-issuance.
    /// @param autoIssuance The auto-issuance to encode.
    /// @return encodedAutoIssuance The encoded auto-issuance.
    function _encodedAutoIssuance(REVAutoIssuance calldata autoIssuance) private pure returns (bytes memory) {
        return abi.encode(autoIssuance.chainId, autoIssuance.beneficiary, autoIssuance.count);
    }

    /// @notice Encodes a revnet stage. This is used for sucker deployment salts.
    /// @param stageConfiguration The stage's configuration.
    /// @param stageNumber The stage's number/ID.
    /// @return encodedConfiguration The encoded stage.
    function _encodedStageConfig(
        REVStageConfig calldata stageConfiguration,
        uint256 stageNumber
    )
        internal
        view
        returns (bytes memory encodedConfiguration)
    {
        // Encode the stage.
        encodedConfiguration = abi.encode(
            // If no start time is provided for the first stage, use the current block's timestamp.
            // In the future, revnets deployed on other networks can match this revnet's encoded stage by specifying the
            // same start time.
            (stageNumber == 0 && stageConfiguration.startsAtOrAfter == 0)
                ? block.timestamp
                : stageConfiguration.startsAtOrAfter,
            stageConfiguration.splitPercent,
            stageConfiguration.initialIssuance,
            stageConfiguration.issuanceCutFrequency,
            stageConfiguration.issuanceCutPercent,
            stageConfiguration.cashOutTaxRate
        );

        // Add each auto-mint to the byte-encoded representation.
        for (uint256 i; i < stageConfiguration.autoIssuances.length; i++) {
            encodedConfiguration =
                abi.encode(encodedConfiguration, _encodedAutoIssuance(stageConfiguration.autoIssuances[i]));
        }
    }

    /// @notice A flag indicating whether an address is a revnet's sucker.
    /// @param revnetId The ID of the revnet to check sucker status for.
    /// @param addr The address being checked.
    /// @return isSucker A flag indicating whether the address is one of the revnet's suckers.
    function _isSuckerOf(uint256 revnetId, address addr) internal view returns (bool) {
        return SUCKER_REGISTRY.isSuckerOf(revnetId, addr);
    }

    /// @notice Initialize a fund access limit group for the loan contract to use.
    /// @dev Returns an unlimited surplus allowance for each token which can be loaned out.
    /// @param configuration The revnet's configuration.
    /// @param terminalConfigurations The terminals to set up for the revnet. Used for payments and cash outs.
    /// @return fundAccessLimitGroups The fund access limit groups for the loans.
    function _makeLoanFundAccessLimits(
        REVConfig calldata configuration,
        JBTerminalConfig[] calldata terminalConfigurations
    )
        internal
        pure
        returns (JBFundAccessLimitGroup[] memory fundAccessLimitGroups)
    {
        // Initialize the fund access limit groups.
        fundAccessLimitGroups = new JBFundAccessLimitGroup[](configuration.loanSources.length);

        // Set up the fund access limits for the loans.
        for (uint256 i; i < configuration.loanSources.length; i++) {
            // Set the loan source being iterated on.
            REVLoanSource calldata loanSource = configuration.loanSources[i];

            // Keep a reference to the currency of the loan source.
            uint32 currency =
                _matchingCurrencyOf({terminalConfigurations: terminalConfigurations, loanSource: loanSource});

            // If the currency is 0 it means the loan source doesn't match the terminal configurations.
            if (currency == 0) {
                revert REVDeployer_LoanSourceDoesntMatchTerminalConfigurations(
                    loanSource.token, address(loanSource.terminal)
                );
            }

            // Set up an unlimited allowance for the loan contract to use.
            JBCurrencyAmount[] memory loanAllowances = new JBCurrencyAmount[](1);
            loanAllowances[0] = JBCurrencyAmount({currency: currency, amount: type(uint224).max});

            // Set up the fund access limits for the loans.
            fundAccessLimitGroups[i] = JBFundAccessLimitGroup({
                terminal: address(loanSource.terminal),
                token: loanSource.token,
                payoutLimits: new JBCurrencyAmount[](0),
                surplusAllowances: loanAllowances
            });
        }
    }

    /// @notice Convert a revnet's stages into a series of Juicebox project rulesets.
    /// @param configuration The configuration containing the revnet's stages.
    /// @param terminalConfigurations The terminals to set up for the revnet. Used for payments and cash outs.
    /// @return rulesetConfigurations A list of ruleset configurations defined by the stages.
    /// @return encodedConfiguration A byte-encoded representation of the revnet's configuration. Used for sucker
    /// deployment salts.
    function _makeRulesetConfigurations(
        REVConfig calldata configuration,
        JBTerminalConfig[] calldata terminalConfigurations
    )
        internal
        view
        returns (JBRulesetConfig[] memory rulesetConfigurations, bytes memory encodedConfiguration)
    {
        // If there are no stages, revert.
        if (configuration.stageConfigurations.length == 0) revert REVDeployer_StagesRequired();

        // Initialize the array of rulesets.
        rulesetConfigurations = new JBRulesetConfig[](configuration.stageConfigurations.length);

        // Add the base configuration to the byte-encoded configuration.
        encodedConfiguration = abi.encode(
            configuration.baseCurrency,
            configuration.loans,
            configuration.description.name,
            configuration.description.ticker,
            configuration.description.salt
        );

        // Initialize fund access limit groups for the loan contract to use.
        JBFundAccessLimitGroup[] memory fundAccessLimitGroups =
            _makeLoanFundAccessLimits({configuration: configuration, terminalConfigurations: terminalConfigurations});

        // Keep a reference to the previous ruleset's start time.
        uint256 previousStartTime;

        // Iterate through each stage to set up its ruleset.
        for (uint256 i; i < configuration.stageConfigurations.length; i++) {
            // Set the stage being iterated on.
            REVStageConfig calldata stageConfiguration = configuration.stageConfigurations[i];

            // Make sure the revnet has at least one split if it has a split percent.
            // Otherwise, the split would go to this contract since its the revnet's owner.
            if (stageConfiguration.splitPercent > 0 && stageConfiguration.splits.length == 0) {
                revert REVDeployer_MustHaveSplits();
            }

            // If the stage's start time is not after the previous stage's start time, revert.
            if (stageConfiguration.startsAtOrAfter <= previousStartTime) {
                revert REVDeployer_StageTimesMustIncrease();
            }

            // Make sure the revnet doesn't prevent cashouts all together.
            if (stageConfiguration.cashOutTaxRate >= JBConstants.MAX_CASH_OUT_TAX_RATE) {
                revert REVDeployer_CashOutsCantBeTurnedOffCompletely();
            }

            // Set up the ruleset's metadata.
            JBRulesetMetadata memory metadata;
            metadata.reservedPercent = stageConfiguration.splitPercent;
            metadata.cashOutTaxRate = stageConfiguration.cashOutTaxRate;
            metadata.baseCurrency = configuration.baseCurrency;
            metadata.useTotalSurplusForCashOuts = true; // Use surplus from all terminals for cash outs.
            metadata.allowOwnerMinting = true; // Allow this contract to auto-mint tokens as the revnet's owner.
            metadata.useDataHookForPay = true; // Call this contract's `beforePayRecordedWith(…)` callback on payments.
            metadata.useDataHookForCashOut = true; // Call this contract's `beforeCashOutRecordedWith(…)` callback on
                // cash outs.
            metadata.dataHook = address(this); // This contract is the data hook.
            metadata.metadata = stageConfiguration.extraMetadata;

            // Package the reserved token splits.
            JBSplitGroup[] memory splitGroups = new JBSplitGroup[](1);
            splitGroups[0] = JBSplitGroup({groupId: JBSplitGroupIds.RESERVED_TOKENS, splits: stageConfiguration.splits});

            // Set up the ruleset.
            rulesetConfigurations[i] = JBRulesetConfig({
                mustStartAtOrAfter: stageConfiguration.startsAtOrAfter,
                duration: stageConfiguration.issuanceCutFrequency,
                weight: stageConfiguration.initialIssuance,
                weightCutPercent: stageConfiguration.issuanceCutPercent,
                approvalHook: IJBRulesetApprovalHook(address(0)),
                metadata: metadata,
                splitGroups: splitGroups,
                fundAccessLimitGroups: fundAccessLimitGroups
            });

            // Add the stage's properties to the byte-encoded configuration.
            encodedConfiguration = abi.encode(
                encodedConfiguration, _encodedStageConfig({stageConfiguration: stageConfiguration, stageNumber: i})
            );

            // Store the ruleset's start time for the next iteration.
            previousStartTime = stageConfiguration.startsAtOrAfter;
        }
    }

    /// @notice Returns the currency of the loan source, if a matching terminal configuration is found.
    /// @param terminalConfigurations The terminals to check.
    /// @param loanSource The loan source to check.
    /// @return currency The currency of the loan source.
    function _matchingCurrencyOf(
        JBTerminalConfig[] calldata terminalConfigurations,
        REVLoanSource calldata loanSource
    )
        internal
        pure
        returns (uint32)
    {
        for (uint256 i; i < terminalConfigurations.length; i++) {
            JBTerminalConfig calldata terminalConfiguration = terminalConfigurations[i];
            if (terminalConfiguration.terminal == loanSource.terminal) {
                for (uint256 j; j < terminalConfiguration.accountingContextsToAccept.length; j++) {
                    JBAccountingContext calldata accountingContext = terminalConfiguration.accountingContextsToAccept[j];
                    if (accountingContext.token == loanSource.token) {
                        return accountingContext.currency;
                    }
                }
            }
        }

        // No currency found for the terminal and token combination.
        return 0;
    }

    /// @notice Returns the permissions that the split operator should be granted for a revnet.
    /// @param revnetId The ID of the revnet to get split operator permissions for.
    /// @return allOperatorPermissions The permissions that the split operator should be granted for the revnet,
    /// including both default and custom permissions.
    function _splitOperatorPermissionIndexesOf(uint256 revnetId)
        internal
        view
        returns (uint256[] memory allOperatorPermissions)
    {
        // Keep a reference to the custom split operator permissions.
        uint256[] memory customSplitOperatorPermissionIndexes = _extraOperatorPermissions[revnetId];

        // Make the array that merges the default and custom operator permissions.
        allOperatorPermissions = new uint256[](4 + customSplitOperatorPermissionIndexes.length);
        allOperatorPermissions[0] = JBPermissionIds.SET_SPLIT_GROUPS;
        allOperatorPermissions[1] = JBPermissionIds.SET_BUYBACK_POOL;
        allOperatorPermissions[2] = JBPermissionIds.SET_PROJECT_URI;
        allOperatorPermissions[3] = JBPermissionIds.ADD_PRICE_FEED;

        // Copy the custom permissions into the array.
        for (uint256 i; i < customSplitOperatorPermissionIndexes.length; i++) {
            allOperatorPermissions[3 + i] = customSplitOperatorPermissionIndexes[i];
        }
    }

    /// @notice Converts a `uint256` array to a `uint8` array.
    /// @param array The array to convert.
    /// @return result The converted array.
    function _uint256ArrayToUint8Array(uint256[] memory array) internal pure returns (uint8[] memory result) {
        result = new uint8[](array.length);
        for (uint256 i; i < array.length; i++) {
            result[i] = uint8(array[i]);
        }
    }

    //*********************************************************************//
    // --------------------- external transactions ----------------------- //
    //*********************************************************************//

    /// @notice Processes the fee from a cash out.
    /// @param context Cash out context passed in by the terminal.
    function afterCashOutRecordedWith(JBAfterCashOutRecordedContext calldata context) external payable {
        // If there's sufficient approval, transfer normally.
        if (context.forwardedAmount.token != JBConstants.NATIVE_TOKEN) {
            return IERC20(context.forwardedAmount.token).safeTransferFrom({
                from: msg.sender,
                to: address(this),
                value: context.forwardedAmount.value
            });
        }

        // Parse the metadata forwarded from the data hook to get the fee terminal.
        // See `beforeCashOutRecordedWith(…)`.
        (IJBTerminal feeTerminal) = abi.decode(context.hookMetadata, (IJBTerminal));

        // Determine how much to pay in `msg.value` (in the native currency).
        uint256 payValue = _beforeTransferTo({
            to: address(feeTerminal),
            token: context.forwardedAmount.token,
            amount: context.forwardedAmount.value
        });

        // Pay the fee.
        // slither-disable-next-line arbitrary-send-eth,unused-return
        try feeTerminal.pay{value: payValue}({
            projectId: FEE_REVNET_ID,
            token: context.forwardedAmount.token,
            amount: context.forwardedAmount.value,
            beneficiary: context.holder,
            minReturnedTokens: 0,
            memo: "",
            metadata: bytes(abi.encodePacked(context.projectId))
        }) {} catch (bytes memory) {
            // Decrease the allowance for the fee terminal if the token is not the native token.
            if (context.forwardedAmount.token != JBConstants.NATIVE_TOKEN) {
                IERC20(context.forwardedAmount.token).safeDecreaseAllowance({
                    spender: address(feeTerminal),
                    requestedDecrease: context.forwardedAmount.value
                });
            }

            // If the fee can't be processed, return the funds to the project.
            payValue = _beforeTransferTo({
                to: msg.sender,
                token: context.forwardedAmount.token,
                amount: context.forwardedAmount.value
            });

            // slither-disable-next-line arbitrary-send-eth
            IJBTerminal(msg.sender).addToBalanceOf{value: payValue}({
                projectId: context.projectId,
                token: context.forwardedAmount.token,
                amount: context.forwardedAmount.value,
                shouldReturnHeldFees: false,
                memo: "",
                metadata: bytes(abi.encodePacked(FEE_REVNET_ID))
            });
        }
    }

    /// @notice Auto-mint a revnet's tokens from a stage for a beneficiary.
    /// @param revnetId The ID of the revnet to auto-mint tokens from.
    /// @param stageId The ID of the stage auto-mint tokens are available from.
    /// @param beneficiary The address to auto-mint tokens to.
    function autoIssueFor(uint256 revnetId, uint256 stageId, address beneficiary) external override {
        // Make sure the stage has started.
        if (CONTROLLER.RULESETS().getRulesetOf(revnetId, stageId).start > block.timestamp) {
            revert REVDeployer_StageNotStarted();
        }

        // Get a reference to the number of tokens to auto-issue.
        uint256 count = amountToAutoIssue[revnetId][stageId][beneficiary];

        // If there's nothing to auto-mint, return.
        if (count == 0) return;

        // Reset the auto-mint amount.
        amountToAutoIssue[revnetId][stageId][beneficiary] = 0;

        // Decrease the amount of unrealized auto-issuance tokens.
        unrealizedAutoIssuanceAmountOf[revnetId] -= count;

        emit AutoIssue({
            revnetId: revnetId,
            stageId: stageId,
            beneficiary: beneficiary,
            count: count,
            caller: _msgSender()
        });

        // Mint the tokens.
        _mintTokensOf({revnetId: revnetId, tokenCount: count, beneficiary: beneficiary});
    }

    /// @notice Launch a revnet, or convert an existing Juicebox project into a revnet.
    /// @param revnetId The ID of the Juicebox project to turn into a revnet. Send 0 to deploy a new revnet.
    /// @param configuration Core revnet configuration. See `REVConfig`.
    /// @param terminalConfigurations The terminals to set up for the revnet. Used for payments and cash outs.
    /// @param buybackHookConfiguration The buyback hook and pools to set up for the revnet.
    /// The buyback hook buys tokens from a Uniswap pool if minting new tokens would be more expensive.
    /// @param suckerDeploymentConfiguration The suckers to set up for the revnet. Suckers facilitate cross-chain
    /// token transfers between peer revnets on different networks.
    /// @return revnetId The ID of the newly created revnet.
    function deployFor(
        uint256 revnetId,
        REVConfig calldata configuration,
        JBTerminalConfig[] calldata terminalConfigurations,
        REVBuybackHookConfig calldata buybackHookConfiguration,
        REVSuckerDeploymentConfig calldata suckerDeploymentConfiguration
    )
        external
        override
        returns (uint256)
    {
        // Deploy the revnet.
        return _deployRevnetFor({
            revnetId: revnetId,
            configuration: configuration,
            terminalConfigurations: terminalConfigurations,
            buybackHookConfiguration: buybackHookConfiguration,
            suckerDeploymentConfiguration: suckerDeploymentConfiguration
        });
    }

    /// @notice Deploy new suckers for an existing revnet.
    /// @dev Only the revnet's split operator can deploy new suckers.
    /// @param revnetId The ID of the revnet to deploy suckers for.
    /// @param encodedConfiguration A byte-encoded representation of the revnet's configuration.
    /// See `_makeRulesetConfigurations(…)` for encoding details. Clients can read the encoded configuration
    /// from the `DeployRevnet` event emitted by this contract.
    /// @param suckerDeploymentConfiguration The suckers to set up for the revnet.
    function deploySuckersFor(
        uint256 revnetId,
        bytes calldata encodedConfiguration,
        REVSuckerDeploymentConfig calldata suckerDeploymentConfiguration
    )
        external
        override
        returns (address[] memory suckers)
    {
        // Make sure the caller is the revnet's split operator.
        _checkIfIsSplitOperatorOf({revnetId: revnetId, operator: _msgSender()});

        // Check if the current ruleset allows deploying new suckers.
        // slither-disable-next-line unused-return
        (, JBRulesetMetadata memory metadata) = CONTROLLER.currentRulesetOf(revnetId);

        // Check the third bit, it indicates if the ruleset allows new suckers to be deployed.
        bool allowsDeployingSuckers = ((metadata.metadata >> 2) & 1) == 1;

        if (!allowsDeployingSuckers) {
            revert REVDeployer_RulesetDoesNotAllowDeployingSuckers();
        }

        // Deploy the suckers.
        suckers = _deploySuckersFor({
            revnetId: revnetId,
            encodedConfiguration: encodedConfiguration,
            suckerDeploymentConfiguration: suckerDeploymentConfiguration
        });
    }

    /// @notice Launch a revnet which sells tiered ERC-721s and (optionally) allows croptop posts to its ERC-721 tiers.
    /// @param revnetId The ID of the Juicebox project to turn into a revnet. Send 0 to deploy a new revnet.
    /// @param configuration Core revnet configuration. See `REVConfig`.
    /// @param terminalConfigurations The terminals to set up for the revnet. Used for payments and cash outs.
    /// @param buybackHookConfiguration The buyback hook and pools to set up for the revnet.
    /// The buyback hook buys tokens from a Uniswap pool if minting new tokens would be more expensive.
    /// @param suckerDeploymentConfiguration The suckers to set up for the revnet. Suckers facilitate cross-chain
    /// token transfers between peer revnets on different networks.
    /// @param tiered721HookConfiguration How to set up the tiered ERC-721 hook for the revnet.
    /// @param allowedPosts Restrictions on which croptop posts are allowed on the revnet's ERC-721 tiers.
    /// @return revnetId The ID of the newly created revnet.
    /// @return hook The address of the tiered ERC-721 hook that was deployed for the revnet.
    function deployWith721sFor(
        uint256 revnetId,
        REVConfig calldata configuration,
        JBTerminalConfig[] calldata terminalConfigurations,
        REVBuybackHookConfig calldata buybackHookConfiguration,
        REVSuckerDeploymentConfig calldata suckerDeploymentConfiguration,
        REVDeploy721TiersHookConfig calldata tiered721HookConfiguration,
        REVCroptopAllowedPost[] calldata allowedPosts
    )
        external
        override
        returns (uint256, IJB721TiersHook hook)
    {
        // Deploy the revnet with the specified tiered ERC-721 hook and croptop posting criteria.
        (revnetId, hook) = _deploy721RevnetFor({
            revnetId: revnetId,
            configuration: configuration,
            terminalConfigurations: terminalConfigurations,
            buybackHookConfiguration: buybackHookConfiguration,
            suckerDeploymentConfiguration: suckerDeploymentConfiguration,
            tiered721HookConfiguration: tiered721HookConfiguration,
            allowedPosts: allowedPosts
        });

        return (revnetId, hook);
    }

    /// @notice Change a revnet's split operator.
    /// @dev Only a revnet's current split operator can set a new split operator.
    /// @param revnetId The ID of the revnet to set the split operator of.
    /// @param newSplitOperator The new split operator's address.
    function setSplitOperatorOf(uint256 revnetId, address newSplitOperator) external override {
        // Enforce permissions.
        _checkIfIsSplitOperatorOf({revnetId: revnetId, operator: _msgSender()});

        emit ReplaceSplitOperator({revnetId: revnetId, newSplitOperator: newSplitOperator, caller: _msgSender()});

        // Remove operator permissions from the old split operator.
        _setPermissionsFor({
            account: address(this),
            operator: _msgSender(),
            revnetId: uint56(revnetId),
            permissionIds: new uint8[](0)
        });

        // Set the new split operator.
        _setSplitOperatorOf({revnetId: revnetId, operator: newSplitOperator});
    }

    //*********************************************************************//
    // --------------------- internal transactions ----------------------- //
    //*********************************************************************//

    /// @notice Logic to be triggered before transferring tokens from this contract.
    /// @param to The address the transfer is going to.
    /// @param token The token being transferred.
    /// @param amount The number of tokens being transferred, as a fixed point number with the same number of decimals
    /// as the token specifies.
    /// @return payValue The value to attach to the transaction being sent.
    function _beforeTransferTo(address to, address token, uint256 amount) internal returns (uint256) {
        // If the token is the native token, no allowance needed.
        if (token == JBConstants.NATIVE_TOKEN) return amount;
        IERC20(token).safeIncreaseAllowance(to, amount);
        return 0;
    }

    /// @notice Configure croptop posting.
    /// @param hook The hook that will be posted to.
    /// @param allowedPosts The type of posts that the revent should allow.
    /// @return flag A flag indicating if posts were configured. Returns false if there were no posts to set up.
    function _configurePostingCriteriaFor(
        address hook,
        REVCroptopAllowedPost[] calldata allowedPosts
    )
        internal
        returns (bool)
    {
        // If there are no posts to allow, return.
        if (allowedPosts.length == 0) return false;

        // Keep a reference to the formatted allowed posts.
        CTAllowedPost[] memory formattedAllowedPosts = new CTAllowedPost[](allowedPosts.length);

        // Iterate through each post to add it to the formatted list.
        for (uint256 i; i < allowedPosts.length; i++) {
            // Set the post being iterated on.
            REVCroptopAllowedPost calldata post = allowedPosts[i];

            // Set the formatted post.
            formattedAllowedPosts[i] = CTAllowedPost({
                hook: hook,
                category: post.category,
                minimumPrice: post.minimumPrice,
                minimumTotalSupply: post.minimumTotalSupply,
                maximumTotalSupply: post.maximumTotalSupply,
                allowedAddresses: post.allowedAddresses
            });
        }

        // Set up the allowed posts in the publisher.
        PUBLISHER.configurePostingCriteriaFor({allowedPosts: formattedAllowedPosts});

        return true;
    }

    /// @notice Deploy a revnet which sells tiered ERC-721s and (optionally) allows croptop posts to its ERC-721 tiers.
    /// @param revnetId The ID of the Juicebox project to turn into a revnet. Send 0 to deploy a new revnet.
    /// @param configuration Core revnet configuration. See `REVConfig`.
    /// @param terminalConfigurations The terminals to set up for the revnet. Used for payments and cash outs.
    /// @param buybackHookConfiguration The buyback hook and pools to set up for the revnet.
    /// The buyback hook buys tokens from a Uniswap pool if minting new tokens would be more expensive.
    /// @param suckerDeploymentConfiguration The suckers to set up for the revnet. Suckers facilitate cross-chain
    /// token transfers between peer revnets on different networks.
    /// @param tiered721HookConfiguration How to set up the tiered ERC-721 hook for the revnet.
    /// @param allowedPosts Restrictions on which croptop posts are allowed on the revnet's ERC-721 tiers.
    /// @return revnetId The ID of the newly created revnet.
    /// @return hook The address of the tiered ERC-721 hook that was deployed for the revnet.
    function _deploy721RevnetFor(
        uint256 revnetId,
        REVConfig calldata configuration,
        JBTerminalConfig[] calldata terminalConfigurations,
        REVBuybackHookConfig calldata buybackHookConfiguration,
        REVSuckerDeploymentConfig calldata suckerDeploymentConfiguration,
        REVDeploy721TiersHookConfig calldata tiered721HookConfiguration,
        REVCroptopAllowedPost[] calldata allowedPosts
    )
        internal
        returns (uint256, IJB721TiersHook hook)
    {
        // Keep a reference to the revnet ID which was passed in.
        uint256 originalRevnetId = revnetId;

        // If the caller is deploying a new revnet, calculate its ID
        // (which will be 1 greater than the current count).
        if (originalRevnetId == 0) revnetId = PROJECTS.count() + 1;

        // Deploy the tiered ERC-721 hook contract.
        // slither-disable-next-line reentrancy-benign
        hook = HOOK_DEPLOYER.deployHookFor({
            projectId: revnetId,
            deployTiersHookConfig: tiered721HookConfiguration.baseline721HookConfiguration,
            salt: keccak256(abi.encode(tiered721HookConfiguration.salt, _msgSender()))
        });

        // Store the tiered ERC-721 hook.
        tiered721HookOf[revnetId] = hook;

        // If specified, give the split operator permission to add and remove tiers.
        if (tiered721HookConfiguration.splitOperatorCanAdjustTiers) {
            _extraOperatorPermissions[revnetId].push(JBPermissionIds.ADJUST_721_TIERS);
        }

        // If specified, give the split operator permission to set ERC-721 tier metadata.
        if (tiered721HookConfiguration.splitOperatorCanUpdateMetadata) {
            _extraOperatorPermissions[revnetId].push(JBPermissionIds.SET_721_METADATA);
        }

        // If specified, give the split operator permission to mint ERC-721s (without a payment)
        // from tiers with `allowOwnerMint` set to true.
        if (tiered721HookConfiguration.splitOperatorCanMint) {
            _extraOperatorPermissions[revnetId].push(JBPermissionIds.MINT_721);
        }

        // If specified, give the split operator permission to increase the discount of a tier.
        if (tiered721HookConfiguration.splitOperatorCanIncreaseDiscountPercent) {
            _extraOperatorPermissions[revnetId].push(JBPermissionIds.SET_721_DISCOUNT_PERCENT);
        }

        // Set up croptop posting criteria as specified.
        if (_configurePostingCriteriaFor({hook: address(hook), allowedPosts: allowedPosts})) {
            // Give the croptop publisher permission to post new ERC-721 tiers on this contract's behalf.
            _setPermission({
                operator: address(PUBLISHER),
                revnetId: revnetId,
                permissionId: JBPermissionIds.ADJUST_721_TIERS
            });
        }

        _deployRevnetFor({
            revnetId: originalRevnetId,
            configuration: configuration,
            terminalConfigurations: terminalConfigurations,
            buybackHookConfiguration: buybackHookConfiguration,
            suckerDeploymentConfiguration: suckerDeploymentConfiguration
        });

        return (revnetId, hook);
    }

    /// @notice Deploy a revnet, or convert an existing Juicebox project into a revnet.
    /// @param revnetId The ID of the Juicebox project to turn into a revnet. Send 0 to deploy a new revnet.
    /// @param configuration Core revnet configuration. See `REVConfig`.
    /// @param terminalConfigurations The terminals to set up for the revnet. Used for payments and cash outs.
    /// @param buybackHookConfiguration The buyback hook and pools to set up for the revnet.
    /// The buyback hook buys tokens from a Uniswap pool if minting new tokens would be more expensive.
    /// @param suckerDeploymentConfiguration The suckers to set up for the revnet. Suckers facilitate cross-chain
    /// token transfers between peer revnets on different networks.
    /// @return revnetId The ID of the newly created revnet.
    function _deployRevnetFor(
        uint256 revnetId,
        REVConfig calldata configuration,
        JBTerminalConfig[] calldata terminalConfigurations,
        REVBuybackHookConfig calldata buybackHookConfiguration,
        REVSuckerDeploymentConfig calldata suckerDeploymentConfiguration
    )
        internal
        returns (uint256)
    {
        // Normalize and encode the configurations.
        (JBRulesetConfig[] memory rulesetConfigurations, bytes memory encodedConfiguration) =
            _makeRulesetConfigurations({configuration: configuration, terminalConfigurations: terminalConfigurations});

        if (revnetId == 0) {
            // If we're deploying a new revnet, launch a Juicebox project for it.
            // slither-disable-next-line reentrancy-benign,reentrancy-events
            revnetId = CONTROLLER.launchProjectFor({
                owner: address(this),
                projectUri: configuration.description.uri,
                rulesetConfigurations: rulesetConfigurations,
                terminalConfigurations: terminalConfigurations,
                memo: ""
            });
        } else {
            // Keep a reference to the Juicebox project's owner.
            address owner = PROJECTS.ownerOf(revnetId);

            // Make sure the caller is the owner of the Juicebox project.
            if (_msgSender() != owner) revert REVDeployer_Unauthorized();

            // If we're converting an existing Juicebox project into a revnet,
            // transfer the `JBProjects` NFT to this deployer.
            IERC721(PROJECTS).safeTransferFrom({from: owner, to: address(this), tokenId: revnetId});

            // Launch the revnet rulesets for the pre-existing project.
            // slither-disable-next-line unused-return
            CONTROLLER.launchRulesetsFor({
                projectId: revnetId,
                rulesetConfigurations: rulesetConfigurations,
                terminalConfigurations: terminalConfigurations,
                memo: ""
            });
        }

        // Store the cash out delay of the revnet if its stages are already in progress.
        // This prevents cash out liquidity/arbitrage issues for existing revnets which
        // are deploying to a new chain.
        _setCashOutDelayIfNeeded({revnetId: revnetId, firstStageConfig: configuration.stageConfigurations[0]});

        // Deploy the revnet's ERC-20 token.
        // slither-disable-next-line unused-return
        CONTROLLER.deployERC20For({
            projectId: revnetId,
            name: configuration.description.name,
            symbol: configuration.description.ticker,
            salt: keccak256(abi.encode(configuration.description.salt, _msgSender()))
        });

        // If specified, set up the buyback hook.
        if (buybackHookConfiguration.hook != IJBBuybackHook(address(0))) {
            _setupBuybackHookOf(revnetId, buybackHookConfiguration);
        }

        // If specified, set up the loan contract.
        if (configuration.loans != address(0)) {
            _setPermission({
                operator: address(configuration.loans),
                revnetId: revnetId,
                permissionId: JBPermissionIds.USE_ALLOWANCE
            });
            loansOf[revnetId] = configuration.loans;
        }

        // Store the auto-issuance amounts.
        _storeAutoIssuanceAmounts({revnetId: revnetId, configuration: configuration});

        // Give the split operator their permissions.
        _setSplitOperatorOf({revnetId: revnetId, operator: configuration.splitOperator});

        // Deploy the suckers (if applicable).
        if (suckerDeploymentConfiguration.salt != bytes32(0)) {
            _deploySuckersFor({
                revnetId: revnetId,
                encodedConfiguration: encodedConfiguration,
                suckerDeploymentConfiguration: suckerDeploymentConfiguration
            });
        }

        emit DeployRevnet({
            revnetId: revnetId,
            configuration: configuration,
            terminalConfigurations: terminalConfigurations,
            buybackHookConfiguration: buybackHookConfiguration,
            suckerDeploymentConfiguration: suckerDeploymentConfiguration,
            rulesetConfigurations: rulesetConfigurations,
            encodedConfiguration: encodedConfiguration,
            caller: _msgSender()
        });

        return revnetId;
    }

    /// @notice Deploy suckers for a revnet.
    /// @param revnetId The ID of the revnet to deploy suckers for.
    /// @param encodedConfiguration A byte-encoded representation of the revnet's configuration.
    /// See `_makeRulesetConfigurations(…)` for encoding details. Clients can read the encoded configuration
    /// from the `DeployRevnet` event emitted by this contract.
    /// @param suckerDeploymentConfiguration The suckers to set up for the revnet.
    function _deploySuckersFor(
        uint256 revnetId,
        bytes memory encodedConfiguration,
        REVSuckerDeploymentConfig calldata suckerDeploymentConfiguration
    )
        internal
        returns (address[] memory suckers)
    {
        // Compose the salt.
        bytes32 salt = keccak256(abi.encode(encodedConfiguration, suckerDeploymentConfiguration.salt));

        emit DeploySuckers({
            revnetId: revnetId,
            salt: salt,
            encodedConfiguration: encodedConfiguration,
            suckerDeploymentConfiguration: suckerDeploymentConfiguration,
            caller: _msgSender()
        });

        // Deploy the suckers.
        // slither-disable-next-line unused-return
        suckers = SUCKER_REGISTRY.deploySuckersFor({
            projectId: revnetId,
            salt: salt,
            configurations: suckerDeploymentConfiguration.deployerConfigurations
        });
    }

    /// @notice Mints a revnet's tokens.
    /// @param revnetId The ID of the revnet to mint tokens for.
    /// @param tokenCount The number of tokens to mint.
    /// @param beneficiary The address to send the tokens to.
    function _mintTokensOf(uint256 revnetId, uint256 tokenCount, address beneficiary) internal {
        // slither-disable-next-line unused-return
        CONTROLLER.mintTokensOf({
            projectId: revnetId,
            tokenCount: tokenCount,
            beneficiary: beneficiary,
            memo: "",
            useReservedPercent: false
        });
    }

    /// @notice Sets the cash out delay if the revnet's stages are already in progress.
    /// @dev This prevents cash out liquidity/arbitrage issues for existing revnets which
    /// are deploying to a new chain.
    /// @param revnetId The ID of the revnet to set the cash out delay for.
    /// @param firstStageConfig The revnet's first stage.
    function _setCashOutDelayIfNeeded(uint256 revnetId, REVStageConfig calldata firstStageConfig) internal {
        // If this is the first revnet being deployed (with a `startsAtOrAfter` of 0),
        // or if the first stage hasn't started yet, we don't need to set a cash out delay.
        if (firstStageConfig.startsAtOrAfter == 0 || firstStageConfig.startsAtOrAfter >= block.timestamp) return;

        // Calculate the timestamp at which the cash out delay ends.
        uint256 cashOutDelay = block.timestamp + CASH_OUT_DELAY;

        // Store the cash out delay.
        cashOutDelayOf[revnetId] = cashOutDelay;

        emit SetCashOutDelay({revnetId: revnetId, cashOutDelay: cashOutDelay, caller: _msgSender()});
    }

    /// @notice Grants a permission to an address (an "operator").
    /// @param operator The address to give the permission to.
    /// @param revnetId The ID of the revnet to scope the permission for.
    /// @param permissionId The ID of the permission to set. See `JBPermissionIds`.
    function _setPermission(address operator, uint256 revnetId, uint8 permissionId) internal {
        uint8[] memory permissionsIds = new uint8[](1);
        permissionsIds[0] = permissionId;

        // Give the operator the permission.
        _setPermissionsFor({
            account: address(this),
            operator: operator,
            revnetId: revnetId,
            permissionIds: permissionsIds
        });
    }

    /// @notice Grants a permission to an address (an "operator").
    /// @param account The account granting the permission.
    /// @param operator The address to give the permission to.
    /// @param revnetId The ID of the revnet to scope the permission for.
    /// @param permissionIds An array of permission IDs to set. See `JBPermissionIds`.
    function _setPermissionsFor(
        address account,
        address operator,
        uint256 revnetId,
        uint8[] memory permissionIds
    )
        internal
    {
        // Set up the permission data.
        JBPermissionsData memory permissionData =
            JBPermissionsData({operator: operator, projectId: uint56(revnetId), permissionIds: permissionIds});

        // Set the permissions.
        PERMISSIONS.setPermissionsFor({account: account, permissionsData: permissionData});
    }

    /// @notice Give a split operator their permissions.
    /// @dev Only a revnet's current split operator can set a new split operator, by calling `setSplitOperatorOf(…)`.
    /// @param revnetId The ID of the revnet to set the split operator of.
    /// @param operator The new split operator's address.
    function _setSplitOperatorOf(uint256 revnetId, address operator) internal {
        _setPermissionsFor({
            account: address(this),
            operator: operator,
            revnetId: uint56(revnetId),
            permissionIds: _uint256ArrayToUint8Array(_splitOperatorPermissionIndexesOf(revnetId))
        });
    }

    /// @notice Sets up a buyback hook and pools for a revnet.
    /// @param revnetId The ID of the revnet to set up the buyback hook for.
    /// @param buybackHookConfiguration The address of the hook and a list of pools to use for buybacks.
    function _setupBuybackHookOf(uint256 revnetId, REVBuybackHookConfig calldata buybackHookConfiguration) internal {
        // Store the buyback hook.
        buybackHookOf[revnetId] = buybackHookConfiguration.hook;

        for (uint256 i; i < buybackHookConfiguration.poolConfigurations.length; i++) {
            // Set the pool being iterated on.
            REVBuybackPoolConfig calldata poolConfig = buybackHookConfiguration.poolConfigurations[i];

            // Register the pool within the buyback contract.
            // slither-disable-next-line unused-return
            buybackHookConfiguration.hook.setPoolFor({
                projectId: revnetId,
                fee: poolConfig.fee,
                twapWindow: poolConfig.twapWindow,
                twapSlippageTolerance: poolConfig.twapSlippageTolerance,
                terminalToken: poolConfig.token
            });
        }
    }

    /// @notice Stores the auto-issuance amounts for each of a revnet's stages.
    /// @param revnetId The ID of the revnet to store the auto-mint amounts for.
    /// @param configuration The revnet's configuration. See `REVConfig`.
    function _storeAutoIssuanceAmounts(uint256 revnetId, REVConfig calldata configuration) internal {
        // Keep a reference to the total amount of tokens which can be auto-minted.
        uint256 totalUnrealizedAutoIssuanceAmount;

        // Loop through each stage to store its auto-issuance amounts.
        for (uint256 i; i < configuration.stageConfigurations.length; i++) {
            // Set the stage configuration being iterated on.
            REVStageConfig calldata stageConfiguration = configuration.stageConfigurations[i];

            // Loop through each mint to store its amount.
            for (uint256 j; j < stageConfiguration.autoIssuances.length; j++) {
                // Set the mint config being iterated on.
                REVAutoIssuance calldata issuanceConfig = stageConfiguration.autoIssuances[j];

                // If the issuance config is for another chain, skip it.
                if (issuanceConfig.chainId != block.chainid) continue;

                // If there's nothing to auto-mint, continue.
                if (issuanceConfig.count == 0) continue;

                // Make sure the beneficiary is not the zero address.
                if (issuanceConfig.beneficiary == address(0)) revert REVDeployer_AutoIssuanceBeneficiaryZeroAddress();

                emit StoreAutoIssuanceAmount({
                    revnetId: revnetId,
                    stageId: block.timestamp + i,
                    beneficiary: issuanceConfig.beneficiary,
                    count: issuanceConfig.count,
                    caller: _msgSender()
                });

                // If the auto-issuance is for the first stage, or a stage which has already started,
                // mint the tokens right away.
                if (i == 0 || stageConfiguration.startsAtOrAfter <= block.timestamp) {
                    emit AutoIssue({
                        revnetId: revnetId,
                        stageId: block.timestamp + i,
                        beneficiary: issuanceConfig.beneficiary,
                        count: issuanceConfig.count,
                        caller: _msgSender()
                    });

                    // slither-disable-next-line reentrancy-events,reentrancy-no-eth,reentrancy-benign
                    _mintTokensOf({
                        revnetId: revnetId,
                        tokenCount: issuanceConfig.count,
                        beneficiary: issuanceConfig.beneficiary
                    });
                }
                // Otherwise, store the amount of tokens that can be auto-minted on this chain during this stage.
                else {
                    // The first stage ID is stored at this block's timestamp,
                    // and further stage IDs have incrementally increasing IDs
                    // slither-disable-next-line reentrancy-events
                    amountToAutoIssue[revnetId][block.timestamp + i][issuanceConfig.beneficiary] += issuanceConfig.count;

                    // Add to the total unrealized auto-issuance amount.
                    totalUnrealizedAutoIssuanceAmount += issuanceConfig.count;
                }
            }
        }

        // Store the unrealized auto-issuance amount.
        unrealizedAutoIssuanceAmountOf[revnetId] = totalUnrealizedAutoIssuanceAmount;
    }
}<|MERGE_RESOLUTION|>--- conflicted
+++ resolved
@@ -313,22 +313,11 @@
             cashOutTaxRate: context.cashOutTaxRate
         });
 
-        uint256 forwardedAmount = JBCashOuts.cashOutFrom({
-            surplus: context.surplus.value,
-            cashOutCount: feeCashOutCount,
-            totalSupply: context.totalSupply,
-            cashOutTaxRate: context.cashOutTaxRate
-        });
-
         // Assemble a cash out hook specification to invoke `afterCashOutRecordedWith(…)` with, to process the fee.
         hookSpecifications = new JBCashOutHookSpecification[](1);
         hookSpecifications[0] = JBCashOutHookSpecification({
             hook: IJBCashOutHook(address(this)),
-<<<<<<< HEAD
             amount: feeAmount,
-=======
-            amount: forwardedAmount,
->>>>>>> 98b29958
             metadata: abi.encode(feeTerminal)
         });
 
