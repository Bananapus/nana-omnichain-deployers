// SPDX-License-Identifier: MIT
pragma solidity 0.8.23;

import {IERC20} from "@openzeppelin/contracts/token/ERC20/IERC20.sol";
import {IERC721} from "@openzeppelin/contracts/token/ERC721/IERC721.sol";
import {IERC721Receiver} from "@openzeppelin/contracts/token/ERC721/IERC721Receiver.sol";
import {ERC2771Context} from "@openzeppelin/contracts/metatx/ERC2771Context.sol";
import {SafeERC20} from "@openzeppelin/contracts/token/ERC20/utils/SafeERC20.sol";
import {mulDiv} from "@prb/math/src/Common.sol";
import {IJB721TiersHook} from "@bananapus/721-hook/src/interfaces/IJB721TiersHook.sol";
import {IJB721TiersHookDeployer} from "@bananapus/721-hook/src/interfaces/IJB721TiersHookDeployer.sol";
import {IJBBuybackHook} from "@bananapus/buyback-hook/src/interfaces/IJBBuybackHook.sol";
import {IJBCashOutHook} from "@bananapus/core/src/interfaces/IJBCashOutHook.sol";
import {IJBController} from "@bananapus/core/src/interfaces/IJBController.sol";
import {IJBDirectory} from "@bananapus/core/src/interfaces/IJBDirectory.sol";
import {IJBPayHook} from "@bananapus/core/src/interfaces/IJBPayHook.sol";
import {IJBPermissioned} from "@bananapus/core/src/interfaces/IJBPermissioned.sol";
import {IJBPermissions} from "@bananapus/core/src/interfaces/IJBPermissions.sol";
import {IJBProjects} from "@bananapus/core/src/interfaces/IJBProjects.sol";
import {IJBRulesetApprovalHook} from "@bananapus/core/src/interfaces/IJBRulesetApprovalHook.sol";
import {IJBRulesetDataHook} from "@bananapus/core/src/interfaces/IJBRulesetDataHook.sol";
import {IJBSplitHook} from "@bananapus/core/src/interfaces/IJBSplitHook.sol";
import {IJBTerminal} from "@bananapus/core/src/interfaces/IJBTerminal.sol";
import {JBCashOuts} from "@bananapus/core/src/libraries/JBCashOuts.sol";
import {JBConstants} from "@bananapus/core/src/libraries/JBConstants.sol";
import {JBSplitGroupIds} from "@bananapus/core/src/libraries/JBSplitGroupIds.sol";
import {JBAccountingContext} from "@bananapus/core/src/structs/JBAccountingContext.sol";
import {JBAfterCashOutRecordedContext} from "@bananapus/core/src/structs/JBAfterCashOutRecordedContext.sol";
import {JBBeforePayRecordedContext} from "@bananapus/core/src/structs/JBBeforePayRecordedContext.sol";
import {JBBeforeCashOutRecordedContext} from "@bananapus/core/src/structs/JBBeforeCashOutRecordedContext.sol";
import {JBCurrencyAmount} from "@bananapus/core/src/structs/JBCurrencyAmount.sol";
import {JBFundAccessLimitGroup} from "@bananapus/core/src/structs/JBFundAccessLimitGroup.sol";
import {JBPermissionsData} from "@bananapus/core/src/structs/JBPermissionsData.sol";
import {JBPayHookSpecification} from "@bananapus/core/src/structs/JBPayHookSpecification.sol";
import {JBRulesetConfig} from "@bananapus/core/src/structs/JBRulesetConfig.sol";
import {JBRulesetMetadata} from "@bananapus/core/src/structs/JBRulesetMetadata.sol";
import {JBSplit} from "@bananapus/core/src/structs/JBSplit.sol";
import {JBSplitGroup} from "@bananapus/core/src/structs/JBSplitGroup.sol";
import {JBTerminalConfig} from "@bananapus/core/src/structs/JBTerminalConfig.sol";
import {JBCashOutHookSpecification} from "@bananapus/core/src/structs/JBCashOutHookSpecification.sol";
import {JBPermissionIds} from "@bananapus/permission-ids/src/JBPermissionIds.sol";
import {IJBSuckerRegistry} from "@bananapus/suckers/src/interfaces/IJBSuckerRegistry.sol";
import {CTPublisher} from "@croptop/core/src/CTPublisher.sol";
import {CTAllowedPost} from "@croptop/core/src/structs/CTAllowedPost.sol";

import {IREVDeployer} from "./interfaces/IREVDeployer.sol";
import {REVAutoIssuance} from "./structs/REVAutoIssuance.sol";
import {REVBuybackHookConfig} from "./structs/REVBuybackHookConfig.sol";
import {REVBuybackPoolConfig} from "./structs/REVBuybackPoolConfig.sol";
import {REVConfig} from "./structs/REVConfig.sol";
import {REVCroptopAllowedPost} from "./structs/REVCroptopAllowedPost.sol";
import {REVDeploy721TiersHookConfig} from "./structs/REVDeploy721TiersHookConfig.sol";
import {REVLoanSource} from "./structs/REVLoanSource.sol";
import {REVStageConfig} from "./structs/REVStageConfig.sol";
import {REVSuckerDeploymentConfig} from "./structs/REVSuckerDeploymentConfig.sol";

/// @notice `REVDeployer` deploys, manages, and operates Revnets.
/// @dev Revnets are unowned Juicebox projects which operate autonomously after deployment.
contract REVDeployer is ERC2771Context, IREVDeployer, IJBRulesetDataHook, IJBCashOutHook, IERC721Receiver {
    // A library that adds default safety checks to ERC20 functionality.
    using SafeERC20 for IERC20;

    //*********************************************************************//
    // --------------------------- custom errors ------------------------- //
    //*********************************************************************//

    error REVDeployer_LoanSourceDoesntMatchTerminalConfigurations(address token, address terminal);
    error REVDeployer_AutoIssuanceBeneficiaryZeroAddress();
    error REVDeployer_CashOutDelayNotFinished(uint256 cashOutDelay, uint256 blockTimestamp);
    error REVDeployer_CashOutsCantBeTurnedOffCompletely(uint256 cashOutTaxRate, uint256 maxCashOutTaxRate);
    error REVDeployer_EncodedConfigurationDoesntMatch(
        bytes32 storedHashedEncodedConfiguration, bytes32 proposedHashedEncodedConfiguration
    );
    error REVDeployer_RulesetDoesNotAllowDeployingSuckers();
    error REVDeployer_StageNotStarted(uint256 stageStartTime, uint256 blockTimestamp);
    error REVDeployer_StagesRequired();
    error REVDeployer_StageTimesMustIncrease();
    error REVDeployer_Unauthorized(uint256 revnetId, address operator);

    //*********************************************************************//
    // ------------------------- public constants ------------------------ //
    //*********************************************************************//

    /// @notice The number of seconds until a revnet's participants can cash out, starting from the time when that
    /// revnet is deployed to a new network.
    /// - Only applies to existing revnets which are deploying onto a new network.
    /// - To prevent liquidity/arbitrage issues which might arise when an existing revnet adds a brand-new treasury.
    /// @dev 30 days, in seconds.
    uint256 public constant override CASH_OUT_DELAY = 2_592_000;

    /// @notice The cash out fee (as a fraction out of `JBConstants.MAX_FEE`).
    /// Cashout fees are paid to the revnet with the `FEE_REVNET_ID`.
    /// @dev Fees are charged on cashouts if the cash out tax rate is greater than 0%.
    /// @dev When suckers withdraw funds, they do not pay cash out fees.
    uint256 public constant override FEE = 25; // 2.5%

    //*********************************************************************//
    // --------------- public immutable stored properties ---------------- //
    //*********************************************************************//

    /// @notice The controller used to create and manage Juicebox projects for revnets.
    IJBController public immutable override CONTROLLER;

    /// @notice The directory of terminals and controllers for Juicebox projects (and revnets).
    IJBDirectory public immutable override DIRECTORY;

    /// @notice The Juicebox project ID of the revnet that receives cash out fees.
    uint256 public immutable override FEE_REVNET_ID;

    /// @notice Deploys tiered ERC-721 hooks for revnets.
    IJB721TiersHookDeployer public immutable override HOOK_DEPLOYER;

    /// @notice Stores Juicebox project (and revnet) access permissions.
    IJBPermissions public immutable override PERMISSIONS;

    /// @notice Mints ERC-721s that represent Juicebox project (and revnet) ownership and transfers.
    IJBProjects public immutable override PROJECTS;

    /// @notice Manages the publishing of ERC-721 posts to revnet's tiered ERC-721 hooks.
    CTPublisher public immutable override PUBLISHER;

    /// @notice Deploys and tracks suckers for revnets.
    IJBSuckerRegistry public immutable override SUCKER_REGISTRY;

    //*********************************************************************//
    // --------------------- public stored properties -------------------- //
    //*********************************************************************//

    /// @notice The number of revnet tokens which can be "auto-minted" (minted without payments)
    /// for a specific beneficiary during a stage. Think of this as a per-stage premint.
    /// @dev These tokens can be minted with `autoIssueFor(…)`.
    /// @custom:param revnetId The ID of the revnet to get the auto-mint amount for.
    /// @custom:param stageId The ID of the stage to get the auto-mint amount for.
    /// @custom:param beneficiary The beneficiary of the auto-mint.
    mapping(uint256 revnetId => mapping(uint256 stageId => mapping(address beneficiary => uint256))) public override
        amountToAutoIssue;

    /// @notice Each revnet's buyback data hook. These return buyback hook data.
    /// @dev Buyback hooks are a combined data hook/pay hook.
    /// @custom:param revnetId The ID of the revnet to get the buyback data hook for.
    mapping(uint256 revnetId => IJBRulesetDataHook buybackHook) public override buybackHookOf;

    /// @notice The timestamp of when cashouts will become available to a specific revnet's participants.
    /// @dev Only applies to existing revnets which are deploying onto a new network.
    /// @custom:param revnetId The ID of the revnet to get the cash out delay for.
    mapping(uint256 revnetId => uint256 cashOutDelay) public override cashOutDelayOf;

    /// @notice The hashed encoded configuration of each revnet.
    /// @dev This is used to ensure that the encoded configuration of a revnet is the same when deploying suckers for
    /// omnichain operations.
    /// @custom:param revnetId The ID of the revnet to get the hashed encoded configuration for.
    mapping(uint256 revnetId => bytes32 hashedEncodedConfiguration) public override hashedEncodedConfigurationOf;

    /// @notice Each revnet's loan contract.
    /// @dev Revnets can offer loans to their participants, collateralized by their tokens.
    /// Participants can borrow up to the current cash out value of their tokens.
    /// @custom:param revnetId The ID of the revnet to get the loan contract of.
    mapping(uint256 revnetId => address) public override loansOf;

    /// @notice Each revnet's tiered ERC-721 hook.
    /// @custom:param revnetId The ID of the revnet to get the tiered ERC-721 hook for.
    // slither-disable-next-line uninitialized-state
    mapping(uint256 revnetId => IJB721TiersHook tiered721Hook) public override tiered721HookOf;

    /// @notice The amount of auto-mint tokens which have not been minted yet, including future stages, for each revnet.
    /// @dev These tokens can be realized (minted) with `autoIssueFor(…)`.
    /// @custom:param revnetId The ID of the revnet to get the unrealized auto-issuance amount for.
    mapping(uint256 revnetId => uint256) public override unrealizedAutoIssuanceAmountOf;

    //*********************************************************************//
    // ------------------- internal stored properties -------------------- //
    //*********************************************************************//

    /// @notice A list of `JBPermissonIds` indices to grant to the split operator of a specific revnet.
    /// @dev These should be set in the revnet's deployment process.
    /// @custom:param revnetId The ID of the revnet to get the extra operator permissions for.
    // slither-disable-next-line uninitialized-state
    mapping(uint256 revnetId => uint256[]) internal _extraOperatorPermissions;

    //*********************************************************************//
    // -------------------------- constructor ---------------------------- //
    //*********************************************************************//

    /// @param controller The controller to use for launching and operating the Juicebox projects which will be revnets.
    /// @param suckerRegistry The registry to use for deploying and tracking each revnet's suckers.
    /// @param feeRevnetId The Juicebox project ID of the revnet that will receive fees.
    /// @param hookDeployer The deployer to use for revnet's tiered ERC-721 hooks.
    /// @param publisher The croptop publisher revnets can use to publish ERC-721 posts to their tiered ERC-721 hooks.
    /// @param trustedForwarder The trusted forwarder for the ERC2771Context.
    constructor(
        IJBController controller,
        IJBSuckerRegistry suckerRegistry,
        uint256 feeRevnetId,
        IJB721TiersHookDeployer hookDeployer,
        CTPublisher publisher,
        address trustedForwarder
    )
        ERC2771Context(trustedForwarder)
    {
        CONTROLLER = controller;
        DIRECTORY = controller.DIRECTORY();
        PROJECTS = controller.PROJECTS();
        PERMISSIONS = IJBPermissioned(address(CONTROLLER)).PERMISSIONS();
        SUCKER_REGISTRY = suckerRegistry;
        FEE_REVNET_ID = feeRevnetId;
        HOOK_DEPLOYER = hookDeployer;
        PUBLISHER = publisher;

        // Give the sucker registry permission to map tokens for all revnets.
        _setPermission({operator: address(SUCKER_REGISTRY), revnetId: 0, permissionId: JBPermissionIds.MAP_SUCKER_TOKEN});
    }

    //*********************************************************************//
    // ------------------------- external views -------------------------- //
    //*********************************************************************//

    /// @notice Before a revnet processes an incoming payment, determine the weight and pay hooks to use.
    /// @dev This function is part of `IJBRulesetDataHook`, and gets called before the revnet processes a payment.
    /// @param context Standard Juicebox payment context. See `JBBeforePayRecordedContext`.
    /// @return weight The weight which revnet tokens are minted relative to. This can be used to customize how many
    /// tokens get minted by a payment.
    /// @return hookSpecifications Amounts (out of what's being paid in) to be sent to pay hooks instead of being paid
    /// into the revnet. Useful for automatically routing funds from a treasury as payments come in.
    function beforePayRecordedWith(JBBeforePayRecordedContext calldata context)
        external
        view
        override
        returns (uint256 weight, JBPayHookSpecification[] memory hookSpecifications)
    {
        // Keep a reference to the specifications provided by the buyback data hook.
        JBPayHookSpecification[] memory buybackHookSpecifications;

        // Keep a reference to the revnet's buyback data hook.
        IJBRulesetDataHook buybackHook = buybackHookOf[context.projectId];

        // Read the weight and specifications from the buyback data hook.
        // If there's no buyback data hook, use the default weight.
        if (buybackHook != IJBRulesetDataHook(address(0))) {
            (weight, buybackHookSpecifications) = buybackHook.beforePayRecordedWith(context);
        } else {
            weight = context.weight;
        }

        // Is there a buyback hook specification?
        bool usesBuybackHook = buybackHookSpecifications.length == 1;

        // Keep a reference to the revnet's tiered ERC-721 hook.
        IJB721TiersHook tiered721Hook = tiered721HookOf[context.projectId];

        // Is there a tiered ERC-721 hook?
        bool usesTiered721Hook = address(tiered721Hook) != address(0);

        // Initialize the returned specification array with enough room to include the specifications we're using.
        hookSpecifications = new JBPayHookSpecification[]((usesTiered721Hook ? 1 : 0) + (usesBuybackHook ? 1 : 0));

        // If we have a tiered ERC-721 hook, add it to the array.
        if (usesTiered721Hook) {
            hookSpecifications[0] =
                JBPayHookSpecification({hook: IJBPayHook(address(tiered721Hook)), amount: 0, metadata: bytes("")});
        }

        // If we have a buyback hook specification, add it to the end of the array.
        if (usesBuybackHook) hookSpecifications[1] = buybackHookSpecifications[0];
    }

    /// @notice Determine how a cash out from a revnet should be processed.
    /// @dev This function is part of `IJBRulesetDataHook`, and gets called before the revnet processes a cash out.
    /// @dev If a sucker is cashing out, no taxes or fees are imposed.
    /// @param context Standard Juicebox cash out context. See `JBBeforeCashOutRecordedContext`.
    /// @return cashOutTaxRate The cash out tax rate, which influences the amount of terminal tokens which get cashed
    /// out.
    /// @return cashOutCount The number of revnet tokens that are cashed out.
    /// @return totalSupply The total revnet token supply.
    /// @return hookSpecifications The amount of funds and the data to send to cash out hooks (this contract).
    function beforeCashOutRecordedWith(JBBeforeCashOutRecordedContext calldata context)
        external
        view
        override
        returns (
            uint256 cashOutTaxRate,
            uint256 cashOutCount,
            uint256 totalSupply,
            JBCashOutHookSpecification[] memory hookSpecifications
        )
    {
        // If the cash out is from a sucker, return the full cash out amount without taxes or fees.
        if (_isSuckerOf({revnetId: context.projectId, addr: context.holder})) {
            return (0, context.cashOutCount, context.totalSupply, hookSpecifications);
        }

        // Keep a reference to the cash out delay of the revnet.
        uint256 cashOutDelay = cashOutDelayOf[context.projectId];

        // Enforce the cash out delay.
        if (cashOutDelay > block.timestamp) {
            revert REVDeployer_CashOutDelayNotFinished(cashOutDelay, block.timestamp);
        }

        // Get the terminal that will receive the cash out fee.
        IJBTerminal feeTerminal = DIRECTORY.primaryTerminalOf(FEE_REVNET_ID, context.surplus.token);

        // If there's no cash out tax (100% cash out tax rate), or if there's no fee terminal, do not charge a fee.
        if (context.cashOutTaxRate == 0 || address(feeTerminal) == address(0)) {
            return (context.cashOutTaxRate, context.cashOutCount, context.totalSupply, hookSpecifications);
        }

        // Get a reference to the number of tokens being used to pay the fee (out of the total being cashed out).
        uint256 feeCashOutCount = mulDiv(context.cashOutCount, FEE, JBConstants.MAX_FEE);

        // Assemble a cash out hook specification to invoke `afterCashOutRecordedWith(…)` with, to process the fee.
        hookSpecifications = new JBCashOutHookSpecification[](1);
        hookSpecifications[0] = JBCashOutHookSpecification({
            hook: IJBCashOutHook(address(this)),
            amount: JBCashOuts.cashOutFrom({
                surplus: context.surplus.value,
                cashOutCount: feeCashOutCount,
                totalSupply: context.totalSupply,
                cashOutTaxRate: context.cashOutTaxRate
            }),
            metadata: abi.encode(feeTerminal)
        });

        // Return the cash out rate and the number of revnet tokens to cash out, minus the tokens being used to pay the
        // fee.
        return (context.cashOutTaxRate, context.cashOutCount - feeCashOutCount, context.totalSupply, hookSpecifications);
    }

    /// @notice A flag indicating whether an address has permission to mint a revnet's tokens on-demand.
    /// @dev Required by the `IJBRulesetDataHook` interface.
    /// @param revnetId The ID of the revnet to check permissions for.
    /// @param addr The address to check the mint permission of.
    /// @return flag A flag indicating whether the address has permission to mint the revnet's tokens on-demand.
    function hasMintPermissionFor(uint256 revnetId, address addr) external view override returns (bool) {
        // The buyback hook, loans contract, and suckers are allowed to mint the revnet's tokens.
        return addr == address(buybackHookOf[revnetId]) || addr == loansOf[revnetId]
            || _isSuckerOf({revnetId: revnetId, addr: addr});
    }

    /// @dev Make sure this contract can only receive project NFTs from `JBProjects`.
    function onERC721Received(address, address, uint256, bytes calldata) external view returns (bytes4) {
        // Make sure the 721 received is from the `JBProjects` contract.
        if (msg.sender != address(PROJECTS)) revert();

        return IERC721Receiver.onERC721Received.selector;
    }

    //*********************************************************************//
    // -------------------------- public views --------------------------- //
    //*********************************************************************//

    /// @notice A flag indicating if the current ruleset allows deploying new suckers.
    /// @param revnetId The ID of the revnet to check the ruleset of.
    /// @return flag A flag indicating if the current ruleset allows deploying new suckers.
    function allowsDeployingSuckersInCurrentRulesetOf(uint256 revnetId) public view returns (bool) {
        // Check if the current ruleset allows deploying new suckers.
        // slither-disable-next-line unused-return
        (, JBRulesetMetadata memory metadata) = CONTROLLER.currentRulesetOf(revnetId);
        // Check the third bit, it indicates if the ruleset allows new suckers to be deployed.
        return ((metadata.metadata >> 2) & 1) == 1;
    }

    /// @notice A flag indicating whether an address is a revnet's split operator.
    /// @param revnetId The ID of the revnet.
    /// @param addr The address to check.
    /// @return flag A flag indicating whether the address is the revnet's split operator.
    function isSplitOperatorOf(uint256 revnetId, address addr) public view override returns (bool) {
        return PERMISSIONS.hasPermissions({
            operator: addr,
            account: address(this),
            projectId: revnetId,
            permissionIds: _splitOperatorPermissionIndexesOf(revnetId),
            includeRoot: false,
            includeWildcardProjectId: false
        });
    }

    /// @notice Indicates if this contract adheres to the specified interface.
    /// @dev See `IERC165.supportsInterface`.
    /// @return A flag indicating if the provided interface ID is supported.
    function supportsInterface(bytes4 interfaceId) public view virtual override returns (bool) {
        return interfaceId == type(IREVDeployer).interfaceId || interfaceId == type(IJBRulesetDataHook).interfaceId
            || interfaceId == type(IJBCashOutHook).interfaceId || interfaceId == type(IERC721Receiver).interfaceId;
    }

    //*********************************************************************//
    // -------------------------- internal views ------------------------- //
    //*********************************************************************//

    /// @notice If the specified address is not the revnet's current split operator, revert.
    /// @param revnetId The ID of the revnet to check split operator status for.
    /// @param operator The address being checked.
    function _checkIfIsSplitOperatorOf(uint256 revnetId, address operator) internal view {
        if (!isSplitOperatorOf(revnetId, operator)) revert REVDeployer_Unauthorized(revnetId, operator);
    }

    /// @notice Encodes an auto-issuance.
    /// @param autoIssuance The auto-issuance to encode.
    /// @return encodedAutoIssuance The encoded auto-issuance.
    function _encodedAutoIssuance(REVAutoIssuance calldata autoIssuance) private pure returns (bytes memory) {
        return abi.encode(autoIssuance.chainId, autoIssuance.beneficiary, autoIssuance.count);
    }

    /// @notice Encodes a revnet stage. This is used for sucker deployment salts.
    /// @param stageConfiguration The stage's configuration.
    /// @param stageNumber The stage's number/ID.
    /// @return encodedConfiguration The encoded stage.
    function _encodedStageConfig(
        REVStageConfig calldata stageConfiguration,
        uint256 stageNumber
    )
        internal
        view
        returns (bytes memory encodedConfiguration)
    {
        // Encode the stage.
        encodedConfiguration = abi.encode(
            // If no start time is provided for the first stage, use the current block's timestamp.
            // In the future, revnets deployed on other networks can match this revnet's encoded stage by specifying the
            // same start time.
            (stageNumber == 0 && stageConfiguration.startsAtOrAfter == 0)
                ? block.timestamp
                : stageConfiguration.startsAtOrAfter,
            stageConfiguration.splitPercent,
            stageConfiguration.initialIssuance,
            stageConfiguration.issuanceCutFrequency,
            stageConfiguration.issuanceCutPercent,
            stageConfiguration.cashOutTaxRate
        );

        // Add each auto-mint to the byte-encoded representation.
        for (uint256 i; i < stageConfiguration.autoIssuances.length; i++) {
            encodedConfiguration =
                abi.encode(encodedConfiguration, _encodedAutoIssuance(stageConfiguration.autoIssuances[i]));
        }
    }

    /// @notice A flag indicating whether an address is a revnet's sucker.
    /// @param revnetId The ID of the revnet to check sucker status for.
    /// @param addr The address being checked.
    /// @return isSucker A flag indicating whether the address is one of the revnet's suckers.
    function _isSuckerOf(uint256 revnetId, address addr) internal view returns (bool) {
        return SUCKER_REGISTRY.isSuckerOf(revnetId, addr);
    }

    /// @notice Initialize a fund access limit group for the loan contract to use.
    /// @dev Returns an unlimited surplus allowance for each token which can be loaned out.
    /// @param configuration The revnet's configuration.
    /// @param terminalConfigurations The terminals to set up for the revnet. Used for payments and cash outs.
    /// @return fundAccessLimitGroups The fund access limit groups for the loans.
    function _makeLoanFundAccessLimits(
        REVConfig calldata configuration,
        JBTerminalConfig[] calldata terminalConfigurations
    )
        internal
        pure
        returns (JBFundAccessLimitGroup[] memory fundAccessLimitGroups)
    {
        // Initialize the fund access limit groups.
        fundAccessLimitGroups = new JBFundAccessLimitGroup[](configuration.loanSources.length);

        // Set up the fund access limits for the loans.
        for (uint256 i; i < configuration.loanSources.length; i++) {
            // Set the loan source being iterated on.
            REVLoanSource calldata loanSource = configuration.loanSources[i];

            // Keep a reference to the currency of the loan source.
            uint32 currency =
                _matchingCurrencyOf({terminalConfigurations: terminalConfigurations, loanSource: loanSource});

            // If the currency is 0 it means the loan source doesn't match the terminal configurations.
            if (currency == 0) {
                revert REVDeployer_LoanSourceDoesntMatchTerminalConfigurations(
                    loanSource.token, address(loanSource.terminal)
                );
            }

            // Set up an unlimited allowance for the loan contract to use.
            JBCurrencyAmount[] memory loanAllowances = new JBCurrencyAmount[](1);
            loanAllowances[0] = JBCurrencyAmount({currency: currency, amount: type(uint224).max});

            // Set up the fund access limits for the loans.
            fundAccessLimitGroups[i] = JBFundAccessLimitGroup({
                terminal: address(loanSource.terminal),
                token: loanSource.token,
                payoutLimits: new JBCurrencyAmount[](0),
                surplusAllowances: loanAllowances
            });
        }
    }

    /// @notice Creates a reserved token split group that goes entirely to the specified split operator.
    /// @dev The operator can add other beneficiaries to the split group later, if they wish.
    /// @param splitOperator The address to send the entire split amount to.
    /// @return splitGroups The split group, entirely assigned to the operator.
    function _makeOperatorSplitGroupWith(address splitOperator)
        internal
        pure
        returns (JBSplitGroup[] memory splitGroups)
    {
        // Create a split group that assigns all of the splits to the operator.
        JBSplit[] memory splits = new JBSplit[](1);
        splits[0] = JBSplit({
            preferAddToBalance: false,
            percent: JBConstants.SPLITS_TOTAL_PERCENT,
            projectId: 0,
            beneficiary: payable(splitOperator),
            lockedUntil: 0,
            hook: IJBSplitHook(address(0))
        });

        // Package the reserved token splits.
        splitGroups = new JBSplitGroup[](1);
        splitGroups[0] = JBSplitGroup({groupId: JBSplitGroupIds.RESERVED_TOKENS, splits: splits});
    }

    /// @notice Convert a revnet's stages into a series of Juicebox project rulesets.
    /// @param configuration The configuration containing the revnet's stages.
    /// @return rulesetConfigurations A list of ruleset configurations defined by the stages.
<<<<<<< HEAD
    /// @return encodedConfigurationHash A hash that represents the revnet's configuration. Used for sucker
=======
    /// @param terminalConfigurations The terminals to set up for the revnet. Used for payments and cash outs.
    /// @return encodedConfiguration A byte-encoded representation of the revnet's configuration. Used for sucker
>>>>>>> efba14ac
    /// deployment salts.
    function _makeRulesetConfigurations(
        REVConfig calldata configuration,
        JBTerminalConfig[] calldata terminalConfigurations
    )
        internal
        view
        returns (JBRulesetConfig[] memory rulesetConfigurations, bytes32 encodedConfigurationHash)
    {
        // If there are no stages, revert.
        if (configuration.stageConfigurations.length == 0) revert REVDeployer_StagesRequired();

        // Initialize the array of rulesets.
        rulesetConfigurations = new JBRulesetConfig[](configuration.stageConfigurations.length);

        // Add the base configuration to the byte-encoded configuration.
        bytes memory encodedConfiguration = abi.encode(
            configuration.baseCurrency,
            configuration.loans,
            configuration.description.name,
            configuration.description.ticker,
            configuration.description.salt
        );

        // Initialize fund access limit groups for the loan contract to use.
        JBFundAccessLimitGroup[] memory fundAccessLimitGroups =
            _makeLoanFundAccessLimits({configuration: configuration, terminalConfigurations: terminalConfigurations});

        // Keep a reference to the previous ruleset's start time.
        uint256 previousStartTime;

        // Iterate through each stage to set up its ruleset.
        for (uint256 i; i < configuration.stageConfigurations.length; i++) {
            // Set the stage being iterated on.
            REVStageConfig calldata stageConfiguration = configuration.stageConfigurations[i];

            // If the stage's start time is not after the previous stage's start time, revert.
            if (stageConfiguration.startsAtOrAfter <= previousStartTime) {
                revert REVDeployer_StageTimesMustIncrease();
            }

            // Make sure the revnet doesn't prevent cashouts all together.
            if (stageConfiguration.cashOutTaxRate >= JBConstants.MAX_CASH_OUT_TAX_RATE) {
                revert REVDeployer_CashOutsCantBeTurnedOffCompletely(
                    stageConfiguration.cashOutTaxRate, JBConstants.MAX_CASH_OUT_TAX_RATE
                );
            }

            // Set up the ruleset's metadata.
            JBRulesetMetadata memory metadata;
            metadata.reservedPercent = stageConfiguration.splitPercent;
            metadata.cashOutTaxRate = stageConfiguration.cashOutTaxRate;
            metadata.baseCurrency = configuration.baseCurrency;
            metadata.useTotalSurplusForCashOuts = true; // Use surplus from all terminals for cash outs.
            metadata.allowOwnerMinting = true; // Allow this contract to auto-mint tokens as the revnet's owner.
            metadata.useDataHookForPay = true; // Call this contract's `beforePayRecordedWith(…)` callback on payments.
            metadata.useDataHookForCashOut = true;
            metadata.dataHook = address(this); // This contract is the data hook.
            metadata.metadata = stageConfiguration.extraMetadata;

            // Set up the ruleset.
            rulesetConfigurations[i] = JBRulesetConfig({
                mustStartAtOrAfter: stageConfiguration.startsAtOrAfter,
                duration: stageConfiguration.issuanceCutFrequency,
                weight: stageConfiguration.initialIssuance,
                weightCutPercent: stageConfiguration.issuanceCutPercent,
                approvalHook: IJBRulesetApprovalHook(address(0)),
                metadata: metadata,
                splitGroups: new JBSplitGroup[](0),
                fundAccessLimitGroups: fundAccessLimitGroups
            });

            // Add the stage's properties to the byte-encoded configuration.
            encodedConfiguration = abi.encode(
                encodedConfiguration, _encodedStageConfig({stageConfiguration: stageConfiguration, stageNumber: i})
            );

            // Store the ruleset's start time for the next iteration.
            previousStartTime = stageConfiguration.startsAtOrAfter;
        }

        // Hash the encoded configuration.
        encodedConfigurationHash = keccak256(encodedConfiguration);
    }

    /// @notice Returns the currency of the loan source, if a matching terminal configuration is found.
    /// @param terminalConfigurations The terminals to check.
    /// @param loanSource The loan source to check.
    /// @return currency The currency of the loan source.
    function _matchingCurrencyOf(
        JBTerminalConfig[] calldata terminalConfigurations,
        REVLoanSource calldata loanSource
    )
        internal
        pure
        returns (uint32)
    {
        for (uint256 i; i < terminalConfigurations.length; i++) {
            JBTerminalConfig calldata terminalConfiguration = terminalConfigurations[i];
            if (terminalConfiguration.terminal == loanSource.terminal) {
                for (uint256 j; j < terminalConfiguration.accountingContextsToAccept.length; j++) {
                    JBAccountingContext calldata accountingContext = terminalConfiguration.accountingContextsToAccept[j];
                    if (accountingContext.token == loanSource.token) {
                        return accountingContext.currency;
                    }
                }
            }
        }

        // No currency found for the terminal and token combination.
        return 0;
    }

    /// @notice Returns the permissions that the split operator should be granted for a revnet.
    /// @param revnetId The ID of the revnet to get split operator permissions for.
    /// @return allOperatorPermissions The permissions that the split operator should be granted for the revnet,
    /// including both default and custom permissions.
    function _splitOperatorPermissionIndexesOf(uint256 revnetId)
        internal
        view
        returns (uint256[] memory allOperatorPermissions)
    {
        // Keep a reference to the custom split operator permissions.
        uint256[] memory customSplitOperatorPermissionIndexes = _extraOperatorPermissions[revnetId];

        // Make the array that merges the default and custom operator permissions.
        allOperatorPermissions = new uint256[](4 + customSplitOperatorPermissionIndexes.length);
        allOperatorPermissions[0] = JBPermissionIds.SET_SPLIT_GROUPS;
        allOperatorPermissions[1] = JBPermissionIds.SET_BUYBACK_POOL;
        allOperatorPermissions[2] = JBPermissionIds.SET_PROJECT_URI;
        allOperatorPermissions[3] = JBPermissionIds.ADD_PRICE_FEED;

        // Copy the custom permissions into the array.
        for (uint256 i; i < customSplitOperatorPermissionIndexes.length; i++) {
            allOperatorPermissions[3 + i] = customSplitOperatorPermissionIndexes[i];
        }
    }

    /// @notice Converts a `uint256` array to a `uint8` array.
    /// @param array The array to convert.
    /// @return result The converted array.
    function _uint256ArrayToUint8Array(uint256[] memory array) internal pure returns (uint8[] memory result) {
        result = new uint8[](array.length);
        for (uint256 i; i < array.length; i++) {
            result[i] = uint8(array[i]);
        }
    }

    //*********************************************************************//
    // --------------------- external transactions ----------------------- //
    //*********************************************************************//

    /// @notice Processes the fee from a cash out.
    /// @param context Cash out context passed in by the terminal.
    function afterCashOutRecordedWith(JBAfterCashOutRecordedContext calldata context) external payable {
<<<<<<< HEAD
        // Only the revnet's payment terminals can access this function.
        if (!DIRECTORY.isTerminalOf(context.projectId, IJBTerminal(msg.sender))) {
            revert REVDeployer_Unauthorized(context.projectId, msg.sender);
=======
        // If there's sufficient approval, transfer normally.
        if (context.forwardedAmount.token != JBConstants.NATIVE_TOKEN) {
            return IERC20(context.forwardedAmount.token).safeTransferFrom({
                from: msg.sender,
                to: address(this),
                value: context.forwardedAmount.value
            });
>>>>>>> efba14ac
        }

        // Parse the metadata forwarded from the data hook to get the fee terminal.
        // See `beforeCashOutRecordedWith(…)`.
        (IJBTerminal feeTerminal) = abi.decode(context.hookMetadata, (IJBTerminal));

        // Determine how much to pay in `msg.value` (in the native currency).
        uint256 payValue = _beforeTransferTo({
            to: address(feeTerminal),
            token: context.forwardedAmount.token,
            amount: context.forwardedAmount.value
        });

        // Pay the fee.
        // slither-disable-next-line arbitrary-send-eth,unused-return
        try feeTerminal.pay{value: payValue}({
            projectId: FEE_REVNET_ID,
            token: context.forwardedAmount.token,
            amount: context.forwardedAmount.value,
            beneficiary: context.holder,
            minReturnedTokens: 0,
            memo: "",
            metadata: bytes(abi.encodePacked(context.projectId))
        }) {} catch (bytes memory) {
            // Decrease the allowance for the fee terminal if the token is not the native token.
            if (context.forwardedAmount.token != JBConstants.NATIVE_TOKEN) {
                IERC20(context.forwardedAmount.token).safeDecreaseAllowance({
                    spender: address(feeTerminal),
                    requestedDecrease: context.forwardedAmount.value
                });
            }

            // If the fee can't be processed, return the funds to the project.
            payValue = _beforeTransferTo({
                to: msg.sender,
                token: context.forwardedAmount.token,
                amount: context.forwardedAmount.value
            });

            // slither-disable-next-line arbitrary-send-eth
            IJBTerminal(msg.sender).addToBalanceOf{value: payValue}({
                projectId: context.projectId,
                token: context.forwardedAmount.token,
                amount: context.forwardedAmount.value,
                shouldReturnHeldFees: false,
                memo: "",
                metadata: bytes(abi.encodePacked(FEE_REVNET_ID))
            });
        }
    }

    /// @notice Auto-mint a revnet's tokens from a stage for a beneficiary.
    /// @param revnetId The ID of the revnet to auto-mint tokens from.
    /// @param stageId The ID of the stage auto-mint tokens are available from.
    /// @param beneficiary The address to auto-mint tokens to.
    function autoIssueFor(uint256 revnetId, uint256 stageId, address beneficiary) external override {
        // Keep a reference to the stage's start time.
        uint256 stageStartTime = CONTROLLER.RULESETS().getRulesetOf(revnetId, stageId).start;

        // Make sure the stage has started.
        if (stageStartTime > block.timestamp) {
            revert REVDeployer_StageNotStarted(stageStartTime, block.timestamp);
        }

        // Get a reference to the number of tokens to auto-issue.
        uint256 count = amountToAutoIssue[revnetId][stageId][beneficiary];

        // If there's nothing to auto-mint, return.
        if (count == 0) return;

        // Reset the auto-mint amount.
        amountToAutoIssue[revnetId][stageId][beneficiary] = 0;

        // Decrease the amount of unrealized auto-issuance tokens.
        unrealizedAutoIssuanceAmountOf[revnetId] -= count;

        emit AutoIssue({
            revnetId: revnetId,
            stageId: stageId,
            beneficiary: beneficiary,
            count: count,
            caller: _msgSender()
        });

        // Mint the tokens.
        _mintTokensOf({revnetId: revnetId, tokenCount: count, beneficiary: beneficiary});
    }

    /// @notice Launch a revnet, or convert an existing Juicebox project into a revnet.
    /// @param revnetId The ID of the Juicebox project to turn into a revnet. Send 0 to deploy a new revnet.
    /// @param configuration Core revnet configuration. See `REVConfig`.
    /// @param terminalConfigurations The terminals to set up for the revnet. Used for payments and cash outs.
    /// @param buybackHookConfiguration The buyback hook and pools to set up for the revnet.
    /// The buyback hook buys tokens from a Uniswap pool if minting new tokens would be more expensive.
    /// @param suckerDeploymentConfiguration The suckers to set up for the revnet. Suckers facilitate cross-chain
    /// token transfers between peer revnets on different networks.
    /// @return revnetId The ID of the newly created revnet.
    function deployFor(
        uint256 revnetId,
        REVConfig calldata configuration,
        JBTerminalConfig[] calldata terminalConfigurations,
        REVBuybackHookConfig calldata buybackHookConfiguration,
        REVSuckerDeploymentConfig calldata suckerDeploymentConfiguration
    )
        external
        override
        returns (uint256)
    {
        // Normalize and encode the configurations.
        (JBRulesetConfig[] memory rulesetConfigurations, bytes32 encodedConfigurationHash) =
            _makeRulesetConfigurations(configuration);

        // Deploy the revnet.
        return _deployRevnetFor({
            revnetId: revnetId,
            configuration: configuration,
            terminalConfigurations: terminalConfigurations,
            buybackHookConfiguration: buybackHookConfiguration,
            suckerDeploymentConfiguration: suckerDeploymentConfiguration,
            rulesetConfigurations: rulesetConfigurations,
            encodedConfigurationHash: encodedConfigurationHash
        });
    }

    /// @notice Deploy new suckers for an existing revnet.
    /// @dev Only the revnet's split operator can deploy new suckers.
    /// @param revnetId The ID of the revnet to deploy suckers for.
    /// See `_makeRulesetConfigurations(…)` for encoding details. Clients can read the encoded configuration
    /// from the `DeployRevnet` event emitted by this contract.
    /// @param suckerDeploymentConfiguration The suckers to set up for the revnet.
    function deploySuckersFor(
        uint256 revnetId,
        REVSuckerDeploymentConfig calldata suckerDeploymentConfiguration
    )
        external
        override
        returns (address[] memory suckers)
    {
        // Make sure the caller is the revnet's split operator.
        _checkIfIsSplitOperatorOf({revnetId: revnetId, operator: _msgSender()});

        // Check if the current ruleset allows deploying new suckers.
        if (!allowsDeployingSuckersInCurrentRulesetOf(revnetId)) {
            revert REVDeployer_RulesetDoesNotAllowDeployingSuckers();
        }

        // Deploy the suckers.
        suckers = _deploySuckersFor({
            revnetId: revnetId,
            encodedConfigurationHash: hashedEncodedConfigurationOf[revnetId],
            suckerDeploymentConfiguration: suckerDeploymentConfiguration
        });
    }

    /// @notice Launch a revnet which sells tiered ERC-721s and (optionally) allows croptop posts to its ERC-721 tiers.
    /// @param revnetId The ID of the Juicebox project to turn into a revnet. Send 0 to deploy a new revnet.
    /// @param configuration Core revnet configuration. See `REVConfig`.
    /// @param terminalConfigurations The terminals to set up for the revnet. Used for payments and cash outs.
    /// @param buybackHookConfiguration The buyback hook and pools to set up for the revnet.
    /// The buyback hook buys tokens from a Uniswap pool if minting new tokens would be more expensive.
    /// @param suckerDeploymentConfiguration The suckers to set up for the revnet. Suckers facilitate cross-chain
    /// token transfers between peer revnets on different networks.
    /// @param tiered721HookConfiguration How to set up the tiered ERC-721 hook for the revnet.
    /// @param allowedPosts Restrictions on which croptop posts are allowed on the revnet's ERC-721 tiers.
    /// @return revnetId The ID of the newly created revnet.
    /// @return hook The address of the tiered ERC-721 hook that was deployed for the revnet.
    function deployWith721sFor(
        uint256 revnetId,
        REVConfig calldata configuration,
        JBTerminalConfig[] calldata terminalConfigurations,
        REVBuybackHookConfig calldata buybackHookConfiguration,
        REVSuckerDeploymentConfig calldata suckerDeploymentConfiguration,
        REVDeploy721TiersHookConfig calldata tiered721HookConfiguration,
        REVCroptopAllowedPost[] calldata allowedPosts
    )
        external
        override
        returns (uint256, IJB721TiersHook hook)
    {
        // Deploy the revnet with the specified tiered ERC-721 hook and croptop posting criteria.
        (revnetId, hook) = _deploy721RevnetFor({
            revnetId: revnetId,
            configuration: configuration,
            terminalConfigurations: terminalConfigurations,
            buybackHookConfiguration: buybackHookConfiguration,
            suckerDeploymentConfiguration: suckerDeploymentConfiguration,
            tiered721HookConfiguration: tiered721HookConfiguration,
            allowedPosts: allowedPosts
        });

        return (revnetId, hook);
    }

    /// @notice Change a revnet's split operator.
    /// @dev Only a revnet's current split operator can set a new split operator.
    /// @param revnetId The ID of the revnet to set the split operator of.
    /// @param newSplitOperator The new split operator's address.
    function setSplitOperatorOf(uint256 revnetId, address newSplitOperator) external override {
        // Enforce permissions.
        _checkIfIsSplitOperatorOf({revnetId: revnetId, operator: _msgSender()});

        emit ReplaceSplitOperator({revnetId: revnetId, newSplitOperator: newSplitOperator, caller: _msgSender()});

        // Remove operator permissions from the old split operator.
        _setPermissionsFor({
            account: address(this),
            operator: _msgSender(),
            revnetId: uint56(revnetId),
            permissionIds: new uint8[](0)
        });

        // Set the new split operator.
        _setSplitOperatorOf({revnetId: revnetId, operator: newSplitOperator});
    }

    //*********************************************************************//
    // --------------------- internal transactions ----------------------- //
    //*********************************************************************//

    /// @notice Logic to be triggered before transferring tokens from this contract.
    /// @param to The address the transfer is going to.
    /// @param token The token being transferred.
    /// @param amount The number of tokens being transferred, as a fixed point number with the same number of decimals
    /// as the token specifies.
    /// @return payValue The value to attach to the transaction being sent.
    function _beforeTransferTo(address to, address token, uint256 amount) internal returns (uint256) {
        // If the token is the native token, no allowance needed.
        if (token == JBConstants.NATIVE_TOKEN) return amount;
        IERC20(token).safeIncreaseAllowance(to, amount);
        return 0;
    }

    /// @notice Configure croptop posting.
    /// @param hook The hook that will be posted to.
    /// @param allowedPosts The type of posts that the revent should allow.
    /// @return flag A flag indicating if posts were configured. Returns false if there were no posts to set up.
    function _configurePostingCriteriaFor(
        address hook,
        REVCroptopAllowedPost[] calldata allowedPosts
    )
        internal
        returns (bool)
    {
        // If there are no posts to allow, return.
        if (allowedPosts.length == 0) return false;

        // Keep a reference to the formatted allowed posts.
        CTAllowedPost[] memory formattedAllowedPosts = new CTAllowedPost[](allowedPosts.length);

        // Iterate through each post to add it to the formatted list.
        for (uint256 i; i < allowedPosts.length; i++) {
            // Set the post being iterated on.
            REVCroptopAllowedPost calldata post = allowedPosts[i];

            // Set the formatted post.
            formattedAllowedPosts[i] = CTAllowedPost({
                hook: hook,
                category: post.category,
                minimumPrice: post.minimumPrice,
                minimumTotalSupply: post.minimumTotalSupply,
                maximumTotalSupply: post.maximumTotalSupply,
                allowedAddresses: post.allowedAddresses
            });
        }

        // Set up the allowed posts in the publisher.
        PUBLISHER.configurePostingCriteriaFor({allowedPosts: formattedAllowedPosts});

        return true;
    }

    /// @notice Deploy a revnet which sells tiered ERC-721s and (optionally) allows croptop posts to its ERC-721 tiers.
    /// @param revnetId The ID of the Juicebox project to turn into a revnet. Send 0 to deploy a new revnet.
    /// @param configuration Core revnet configuration. See `REVConfig`.
    /// @param terminalConfigurations The terminals to set up for the revnet. Used for payments and cash outs.
    /// @param buybackHookConfiguration The buyback hook and pools to set up for the revnet.
    /// The buyback hook buys tokens from a Uniswap pool if minting new tokens would be more expensive.
    /// @param suckerDeploymentConfiguration The suckers to set up for the revnet. Suckers facilitate cross-chain
    /// token transfers between peer revnets on different networks.
    /// @param tiered721HookConfiguration How to set up the tiered ERC-721 hook for the revnet.
    /// @param allowedPosts Restrictions on which croptop posts are allowed on the revnet's ERC-721 tiers.
    /// @return revnetId The ID of the newly created revnet.
    /// @return hook The address of the tiered ERC-721 hook that was deployed for the revnet.
    function _deploy721RevnetFor(
        uint256 revnetId,
        REVConfig calldata configuration,
        JBTerminalConfig[] calldata terminalConfigurations,
        REVBuybackHookConfig calldata buybackHookConfiguration,
        REVSuckerDeploymentConfig calldata suckerDeploymentConfiguration,
        REVDeploy721TiersHookConfig calldata tiered721HookConfiguration,
        REVCroptopAllowedPost[] calldata allowedPosts
    )
        internal
        returns (uint256, IJB721TiersHook hook)
    {
        // Keep a reference to the revnet ID which was passed in.
        uint256 originalRevnetId = revnetId;

        // If the caller is deploying a new revnet, calculate its ID
        // (which will be 1 greater than the current count).
        if (originalRevnetId == 0) revnetId = PROJECTS.count() + 1;

        {
            // Normalize and encode the configurations.
            (JBRulesetConfig[] memory rulesetConfigurations, bytes32 encodedConfigurationHash) =
                _makeRulesetConfigurations(configuration);

            // Deploy the tiered ERC-721 hook contract.
            // slither-disable-next-line reentrancy-benign
            hook = HOOK_DEPLOYER.deployHookFor({
                projectId: revnetId,
                deployTiersHookConfig: tiered721HookConfiguration.baseline721HookConfiguration,
                salt: keccak256(abi.encode(tiered721HookConfiguration.salt, encodedConfigurationHash, _msgSender()))
            });

            _deployRevnetFor({
                revnetId: originalRevnetId,
                configuration: configuration,
                terminalConfigurations: terminalConfigurations,
                buybackHookConfiguration: buybackHookConfiguration,
                suckerDeploymentConfiguration: suckerDeploymentConfiguration,
                rulesetConfigurations: rulesetConfigurations,
                encodedConfigurationHash: encodedConfigurationHash
            });
        }

        // Store the tiered ERC-721 hook.
        tiered721HookOf[revnetId] = hook;

        // If specified, give the split operator permission to add and remove tiers.
        if (tiered721HookConfiguration.splitOperatorCanAdjustTiers) {
            _extraOperatorPermissions[revnetId].push(JBPermissionIds.ADJUST_721_TIERS);
        }

        // If specified, give the split operator permission to set ERC-721 tier metadata.
        if (tiered721HookConfiguration.splitOperatorCanUpdateMetadata) {
            _extraOperatorPermissions[revnetId].push(JBPermissionIds.SET_721_METADATA);
        }

        // If specified, give the split operator permission to mint ERC-721s (without a payment)
        // from tiers with `allowOwnerMint` set to true.
        if (tiered721HookConfiguration.splitOperatorCanMint) {
            _extraOperatorPermissions[revnetId].push(JBPermissionIds.MINT_721);
        }

        // If specified, give the split operator permission to increase the discount of a tier.
        if (tiered721HookConfiguration.splitOperatorCanIncreaseDiscountPercent) {
            _extraOperatorPermissions[revnetId].push(JBPermissionIds.SET_721_DISCOUNT_PERCENT);
        }

        // Set up croptop posting criteria as specified.
        if (_configurePostingCriteriaFor({hook: address(hook), allowedPosts: allowedPosts})) {
            // Give the croptop publisher permission to post new ERC-721 tiers on this contract's behalf.
            _setPermission({
                operator: address(PUBLISHER),
                revnetId: revnetId,
                permissionId: JBPermissionIds.ADJUST_721_TIERS
            });
        }

        return (revnetId, hook);
    }

    /// @notice Deploy a revnet, or convert an existing Juicebox project into a revnet.
    /// @param revnetId The ID of the Juicebox project to turn into a revnet. Send 0 to deploy a new revnet.
    /// @param configuration Core revnet configuration. See `REVConfig`.
    /// @param terminalConfigurations The terminals to set up for the revnet. Used for payments and cash outs.
    /// @param buybackHookConfiguration The buyback hook and pools to set up for the revnet.
    /// The buyback hook buys tokens from a Uniswap pool if minting new tokens would be more expensive.
    /// @param suckerDeploymentConfiguration The suckers to set up for the revnet. Suckers facilitate cross-chain
    /// token transfers between peer revnets on different networks.
    /// @return revnetId The ID of the newly created revnet.
    function _deployRevnetFor(
        uint256 revnetId,
        REVConfig calldata configuration,
        JBTerminalConfig[] calldata terminalConfigurations,
        REVBuybackHookConfig calldata buybackHookConfiguration,
        REVSuckerDeploymentConfig calldata suckerDeploymentConfiguration,
        JBRulesetConfig[] memory rulesetConfigurations,
        bytes32 encodedConfigurationHash
    )
        internal
        returns (uint256)
    {
<<<<<<< HEAD
=======
        // Normalize and encode the configurations.
        (JBRulesetConfig[] memory rulesetConfigurations, bytes memory encodedConfiguration) =
            _makeRulesetConfigurations({configuration: configuration, terminalConfigurations: terminalConfigurations});

>>>>>>> efba14ac
        if (revnetId == 0) {
            // If we're deploying a new revnet, launch a Juicebox project for it.
            // slither-disable-next-line reentrancy-benign,reentrancy-events
            revnetId = CONTROLLER.launchProjectFor({
                owner: address(this),
                projectUri: configuration.description.uri,
                rulesetConfigurations: rulesetConfigurations,
                terminalConfigurations: terminalConfigurations,
                memo: ""
            });
        } else {
            // Keep a reference to the Juicebox project's owner.
            address owner = PROJECTS.ownerOf(revnetId);

            // Make sure the caller is the owner of the Juicebox project.
            if (_msgSender() != owner) revert REVDeployer_Unauthorized();

            // If we're converting an existing Juicebox project into a revnet,
            // transfer the `JBProjects` NFT to this deployer.
            IERC721(PROJECTS).safeTransferFrom({from: owner, to: address(this), tokenId: revnetId});

            // Launch the revnet rulesets for the pre-existing project.
            // slither-disable-next-line unused-return
            CONTROLLER.launchRulesetsFor({
                projectId: revnetId,
                rulesetConfigurations: rulesetConfigurations,
                terminalConfigurations: terminalConfigurations,
                memo: ""
            });
        }

        // Store the cash out delay of the revnet if its stages are already in progress.
        // This prevents cash out liquidity/arbitrage issues for existing revnets which
        // are deploying to a new chain.
        _setCashOutDelayIfNeeded({revnetId: revnetId, firstStageConfig: configuration.stageConfigurations[0]});

        // Deploy the revnet's ERC-20 token.
        // slither-disable-next-line unused-return
        CONTROLLER.deployERC20For({
            projectId: revnetId,
            name: configuration.description.name,
            symbol: configuration.description.ticker,
            salt: keccak256(abi.encode(configuration.description.salt, encodedConfigurationHash, _msgSender()))
        });

        // If specified, set up the buyback hook.
        if (buybackHookConfiguration.hook != IJBBuybackHook(address(0))) {
            _setupBuybackHookOf(revnetId, buybackHookConfiguration);
        }

        // If specified, set up the loan contract.
        if (configuration.loans != address(0)) {
            _setPermission({
                operator: address(configuration.loans),
                revnetId: revnetId,
                permissionId: JBPermissionIds.USE_ALLOWANCE
            });
            loansOf[revnetId] = configuration.loans;
        }

        // Set up the reserved token split group under the default ruleset (0).
        // This split group sends the revnet's reserved tokens to the split operator,
        // who can allocate splits to other recipients later on.
        CONTROLLER.setSplitGroupsOf({
            projectId: revnetId,
            rulesetId: 0,
            splitGroups: _makeOperatorSplitGroupWith(configuration.splitOperator)
        });

        // Store the auto-issuance amounts.
        _storeAutoIssuanceAmounts({revnetId: revnetId, configuration: configuration});

        // Give the split operator their permissions.
        _setSplitOperatorOf({revnetId: revnetId, operator: configuration.splitOperator});

        // Deploy the suckers (if applicable).
        if (suckerDeploymentConfiguration.salt != bytes32(0)) {
            _deploySuckersFor({
                revnetId: revnetId,
                encodedConfigurationHash: encodedConfigurationHash,
                suckerDeploymentConfiguration: suckerDeploymentConfiguration
            });
        }

        // Store the hashed encoded configuration.
        hashedEncodedConfigurationOf[revnetId] = encodedConfigurationHash;

        emit DeployRevnet({
            revnetId: revnetId,
            configuration: configuration,
            terminalConfigurations: terminalConfigurations,
            buybackHookConfiguration: buybackHookConfiguration,
            suckerDeploymentConfiguration: suckerDeploymentConfiguration,
            rulesetConfigurations: rulesetConfigurations,
            encodedConfigurationHash: encodedConfigurationHash,
            caller: _msgSender()
        });

        return revnetId;
    }

    /// @notice Deploy suckers for a revnet.
    /// @param revnetId The ID of the revnet to deploy suckers for.
    /// @param encodedConfigurationHash A hash that represents the revnet's configuration.
    /// See `_makeRulesetConfigurations(…)` for encoding details. Clients can read the encoded configuration
    /// from the `DeployRevnet` event emitted by this contract.
    /// @param suckerDeploymentConfiguration The suckers to set up for the revnet.
    function _deploySuckersFor(
        uint256 revnetId,
        bytes32 encodedConfigurationHash,
        REVSuckerDeploymentConfig calldata suckerDeploymentConfiguration
    )
        internal
        returns (address[] memory suckers)
    {
        // Compose the salt.
        bytes32 salt = keccak256(abi.encode(encodedConfigurationHash, suckerDeploymentConfiguration.salt, _msgSender()));

        emit DeploySuckers({
            revnetId: revnetId,
            salt: salt,
            encodedConfigurationHash: encodedConfigurationHash,
            suckerDeploymentConfiguration: suckerDeploymentConfiguration,
            caller: _msgSender()
        });

        // Deploy the suckers.
        // slither-disable-next-line unused-return
        suckers = SUCKER_REGISTRY.deploySuckersFor({
            projectId: revnetId,
            salt: salt,
            configurations: suckerDeploymentConfiguration.deployerConfigurations
        });
    }

    /// @notice Mints a revnet's tokens.
    /// @param revnetId The ID of the revnet to mint tokens for.
    /// @param tokenCount The number of tokens to mint.
    /// @param beneficiary The address to send the tokens to.
    function _mintTokensOf(uint256 revnetId, uint256 tokenCount, address beneficiary) internal {
        // slither-disable-next-line unused-return
        CONTROLLER.mintTokensOf({
            projectId: revnetId,
            tokenCount: tokenCount,
            beneficiary: beneficiary,
            memo: "",
            useReservedPercent: false
        });
    }

    /// @notice Sets the cash out delay if the revnet's stages are already in progress.
    /// @dev This prevents cash out liquidity/arbitrage issues for existing revnets which
    /// are deploying to a new chain.
    /// @param revnetId The ID of the revnet to set the cash out delay for.
    /// @param firstStageConfig The revnet's first stage.
    function _setCashOutDelayIfNeeded(uint256 revnetId, REVStageConfig calldata firstStageConfig) internal {
        // If this is the first revnet being deployed (with a `startsAtOrAfter` of 0),
        // or if the first stage hasn't started yet, we don't need to set a cash out delay.
        if (firstStageConfig.startsAtOrAfter == 0 || firstStageConfig.startsAtOrAfter >= block.timestamp) return;

        // Calculate the timestamp at which the cash out delay ends.
        uint256 cashOutDelay = block.timestamp + CASH_OUT_DELAY;

        // Store the cash out delay.
        cashOutDelayOf[revnetId] = cashOutDelay;

        emit SetCashOutDelay({revnetId: revnetId, cashOutDelay: cashOutDelay, caller: _msgSender()});
    }

    /// @notice Grants a permission to an address (an "operator").
    /// @param operator The address to give the permission to.
    /// @param revnetId The ID of the revnet to scope the permission for.
    /// @param permissionId The ID of the permission to set. See `JBPermissionIds`.
    function _setPermission(address operator, uint256 revnetId, uint8 permissionId) internal {
        uint8[] memory permissionsIds = new uint8[](1);
        permissionsIds[0] = permissionId;

        // Give the operator the permission.
        _setPermissionsFor({
            account: address(this),
            operator: operator,
            revnetId: revnetId,
            permissionIds: permissionsIds
        });
    }

    /// @notice Grants a permission to an address (an "operator").
    /// @param account The account granting the permission.
    /// @param operator The address to give the permission to.
    /// @param revnetId The ID of the revnet to scope the permission for.
    /// @param permissionIds An array of permission IDs to set. See `JBPermissionIds`.
    function _setPermissionsFor(
        address account,
        address operator,
        uint256 revnetId,
        uint8[] memory permissionIds
    )
        internal
    {
        // Set up the permission data.
        JBPermissionsData memory permissionData =
            JBPermissionsData({operator: operator, projectId: uint56(revnetId), permissionIds: permissionIds});

        // Set the permissions.
        PERMISSIONS.setPermissionsFor({account: account, permissionsData: permissionData});
    }

    /// @notice Give a split operator their permissions.
    /// @dev Only a revnet's current split operator can set a new split operator, by calling `setSplitOperatorOf(…)`.
    /// @param revnetId The ID of the revnet to set the split operator of.
    /// @param operator The new split operator's address.
    function _setSplitOperatorOf(uint256 revnetId, address operator) internal {
        _setPermissionsFor({
            account: address(this),
            operator: operator,
            revnetId: uint56(revnetId),
            permissionIds: _uint256ArrayToUint8Array(_splitOperatorPermissionIndexesOf(revnetId))
        });
    }

    /// @notice Sets up a buyback hook and pools for a revnet.
    /// @param revnetId The ID of the revnet to set up the buyback hook for.
    /// @param buybackHookConfiguration The address of the hook and a list of pools to use for buybacks.
    function _setupBuybackHookOf(uint256 revnetId, REVBuybackHookConfig calldata buybackHookConfiguration) internal {
        // Store the buyback hook.
        buybackHookOf[revnetId] = buybackHookConfiguration.hook;

        for (uint256 i; i < buybackHookConfiguration.poolConfigurations.length; i++) {
            // Set the pool being iterated on.
            REVBuybackPoolConfig calldata poolConfig = buybackHookConfiguration.poolConfigurations[i];

            // Register the pool within the buyback contract.
            // slither-disable-next-line unused-return
            buybackHookConfiguration.hook.setPoolFor({
                projectId: revnetId,
                fee: poolConfig.fee,
                twapWindow: poolConfig.twapWindow,
                twapSlippageTolerance: poolConfig.twapSlippageTolerance,
                terminalToken: poolConfig.token
            });
        }
    }

    /// @notice Stores the auto-issuance amounts for each of a revnet's stages.
    /// @param revnetId The ID of the revnet to store the auto-mint amounts for.
    /// @param configuration The revnet's configuration. See `REVConfig`.
    function _storeAutoIssuanceAmounts(uint256 revnetId, REVConfig calldata configuration) internal {
        // Keep a reference to the total amount of tokens which can be auto-minted.
        uint256 totalUnrealizedAutoIssuanceAmount;

        // Loop through each stage to store its auto-issuance amounts.
        for (uint256 i; i < configuration.stageConfigurations.length; i++) {
            // Set the stage configuration being iterated on.
            REVStageConfig calldata stageConfiguration = configuration.stageConfigurations[i];

            // Loop through each mint to store its amount.
            for (uint256 j; j < stageConfiguration.autoIssuances.length; j++) {
                // Set the mint config being iterated on.
                REVAutoIssuance calldata issuanceConfig = stageConfiguration.autoIssuances[j];

                // If the issuance config is for another chain, skip it.
                if (issuanceConfig.chainId != block.chainid) continue;

                // If there's nothing to auto-mint, continue.
                if (issuanceConfig.count == 0) continue;

                // Make sure the beneficiary is not the zero address.
                if (issuanceConfig.beneficiary == address(0)) revert REVDeployer_AutoIssuanceBeneficiaryZeroAddress();

                emit StoreAutoIssuanceAmount({
                    revnetId: revnetId,
                    stageId: block.timestamp + i,
                    beneficiary: issuanceConfig.beneficiary,
                    count: issuanceConfig.count,
                    caller: _msgSender()
                });

                // If the auto-issuance is for the first stage, or a stage which has already started,
                // mint the tokens right away.
                if (i == 0 || stageConfiguration.startsAtOrAfter <= block.timestamp) {
                    emit AutoIssue({
                        revnetId: revnetId,
                        stageId: block.timestamp + i,
                        beneficiary: issuanceConfig.beneficiary,
                        count: issuanceConfig.count,
                        caller: _msgSender()
                    });

                    // slither-disable-next-line reentrancy-events,reentrancy-no-eth,reentrancy-benign
                    _mintTokensOf({
                        revnetId: revnetId,
                        tokenCount: issuanceConfig.count,
                        beneficiary: issuanceConfig.beneficiary
                    });
                }
                // Otherwise, store the amount of tokens that can be auto-minted on this chain during this stage.
                else {
                    // The first stage ID is stored at this block's timestamp,
                    // and further stage IDs have incrementally increasing IDs
                    // slither-disable-next-line reentrancy-events
                    amountToAutoIssue[revnetId][block.timestamp + i][issuanceConfig.beneficiary] += issuanceConfig.count;

                    // Add to the total unrealized auto-issuance amount.
                    totalUnrealizedAutoIssuanceAmount += issuanceConfig.count;
                }
            }
        }

        // Store the unrealized auto-issuance amount.
        unrealizedAutoIssuanceAmountOf[revnetId] = totalUnrealizedAutoIssuanceAmount;
    }
}<|MERGE_RESOLUTION|>--- conflicted
+++ resolved
@@ -75,7 +75,7 @@
     error REVDeployer_StageNotStarted(uint256 stageStartTime, uint256 blockTimestamp);
     error REVDeployer_StagesRequired();
     error REVDeployer_StageTimesMustIncrease();
-    error REVDeployer_Unauthorized(uint256 revnetId, address operator);
+    error REVDeployer_Unauthorized(uint256 revnetId, address caller);
 
     //*********************************************************************//
     // ------------------------- public constants ------------------------ //
@@ -516,12 +516,8 @@
     /// @notice Convert a revnet's stages into a series of Juicebox project rulesets.
     /// @param configuration The configuration containing the revnet's stages.
     /// @return rulesetConfigurations A list of ruleset configurations defined by the stages.
-<<<<<<< HEAD
+    /// @param terminalConfigurations The terminals to set up for the revnet. Used for payments and cash outs.
     /// @return encodedConfigurationHash A hash that represents the revnet's configuration. Used for sucker
-=======
-    /// @param terminalConfigurations The terminals to set up for the revnet. Used for payments and cash outs.
-    /// @return encodedConfiguration A byte-encoded representation of the revnet's configuration. Used for sucker
->>>>>>> efba14ac
     /// deployment salts.
     function _makeRulesetConfigurations(
         REVConfig calldata configuration,
@@ -677,11 +673,6 @@
     /// @notice Processes the fee from a cash out.
     /// @param context Cash out context passed in by the terminal.
     function afterCashOutRecordedWith(JBAfterCashOutRecordedContext calldata context) external payable {
-<<<<<<< HEAD
-        // Only the revnet's payment terminals can access this function.
-        if (!DIRECTORY.isTerminalOf(context.projectId, IJBTerminal(msg.sender))) {
-            revert REVDeployer_Unauthorized(context.projectId, msg.sender);
-=======
         // If there's sufficient approval, transfer normally.
         if (context.forwardedAmount.token != JBConstants.NATIVE_TOKEN) {
             return IERC20(context.forwardedAmount.token).safeTransferFrom({
@@ -689,7 +680,6 @@
                 to: address(this),
                 value: context.forwardedAmount.value
             });
->>>>>>> efba14ac
         }
 
         // Parse the metadata forwarded from the data hook to get the fee terminal.
@@ -800,7 +790,7 @@
     {
         // Normalize and encode the configurations.
         (JBRulesetConfig[] memory rulesetConfigurations, bytes32 encodedConfigurationHash) =
-            _makeRulesetConfigurations(configuration);
+            _makeRulesetConfigurations({configuration: configuration, terminalConfigurations: terminalConfigurations});
 
         // Deploy the revnet.
         return _deployRevnetFor({
@@ -995,7 +985,7 @@
         {
             // Normalize and encode the configurations.
             (JBRulesetConfig[] memory rulesetConfigurations, bytes32 encodedConfigurationHash) =
-                _makeRulesetConfigurations(configuration);
+                _makeRulesetConfigurations({ configuration: configuration, terminalConfigurations: terminalConfigurations });
 
             // Deploy the tiered ERC-721 hook contract.
             // slither-disable-next-line reentrancy-benign
@@ -1074,13 +1064,6 @@
         internal
         returns (uint256)
     {
-<<<<<<< HEAD
-=======
-        // Normalize and encode the configurations.
-        (JBRulesetConfig[] memory rulesetConfigurations, bytes memory encodedConfiguration) =
-            _makeRulesetConfigurations({configuration: configuration, terminalConfigurations: terminalConfigurations});
-
->>>>>>> efba14ac
         if (revnetId == 0) {
             // If we're deploying a new revnet, launch a Juicebox project for it.
             // slither-disable-next-line reentrancy-benign,reentrancy-events
@@ -1096,7 +1079,7 @@
             address owner = PROJECTS.ownerOf(revnetId);
 
             // Make sure the caller is the owner of the Juicebox project.
-            if (_msgSender() != owner) revert REVDeployer_Unauthorized();
+            if (_msgSender() != owner) revert REVDeployer_Unauthorized(revnetId, _msgSender());
 
             // If we're converting an existing Juicebox project into a revnet,
             // transfer the `JBProjects` NFT to this deployer.
