--- conflicted
+++ resolved
@@ -66,17 +66,9 @@
 
     error REVDeployer_LoanSourceDoesntMatchTerminalConfigurations(address token, address terminal);
     error REVDeployer_AutoIssuanceBeneficiaryZeroAddress();
-<<<<<<< HEAD
     error REVDeployer_CashOutDelayNotFinished(uint256 cashOutDelay, uint256 blockTimestamp);
     error REVDeployer_CashOutsCantBeTurnedOffCompletely(uint256 cashOutTaxRate, uint256 maxCashOutTaxRate);
-    error REVDeployer_EncodedConfigurationDoesntMatch(
-        bytes32 storedHashedEncodedConfiguration, bytes32 proposedHashedEncodedConfiguration
-    );
-=======
-    error REVDeployer_CashOutDelayNotFinished();
-    error REVDeployer_CashOutsCantBeTurnedOffCompletely();
     error REVDeployer_MustHaveSplits();
->>>>>>> 858df4c8
     error REVDeployer_RulesetDoesNotAllowDeployingSuckers();
     error REVDeployer_StageNotStarted(uint256 stageStartTime, uint256 blockTimestamp);
     error REVDeployer_StagesRequired();
@@ -498,12 +490,8 @@
     /// @notice Convert a revnet's stages into a series of Juicebox project rulesets.
     /// @param configuration The configuration containing the revnet's stages.
     /// @param terminalConfigurations The terminals to set up for the revnet. Used for payments and cash outs.
-<<<<<<< HEAD
+    /// @return rulesetConfigurations A list of ruleset configurations defined by the stages.
     /// @return encodedConfigurationHash A hash that represents the revnet's configuration. Used for sucker
-=======
-    /// @return rulesetConfigurations A list of ruleset configurations defined by the stages.
-    /// @return encodedConfiguration A byte-encoded representation of the revnet's configuration. Used for sucker
->>>>>>> 858df4c8
     /// deployment salts.
     function _makeRulesetConfigurations(
         REVConfig calldata configuration,
